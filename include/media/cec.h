/*
 * cec - HDMI Consumer Electronics Control support header
 *
 * Copyright 2016 Cisco Systems, Inc. and/or its affiliates. All rights reserved.
 *
 * This program is free software; you may redistribute it and/or modify
 * it under the terms of the GNU General Public License as published by
 * the Free Software Foundation; version 2 of the License.
 *
 * THE SOFTWARE IS PROVIDED "AS IS", WITHOUT WARRANTY OF ANY KIND,
 * EXPRESS OR IMPLIED, INCLUDING BUT NOT LIMITED TO THE WARRANTIES OF
 * MERCHANTABILITY, FITNESS FOR A PARTICULAR PURPOSE AND
 * NONINFRINGEMENT. IN NO EVENT SHALL THE AUTHORS OR COPYRIGHT HOLDERS
 * BE LIABLE FOR ANY CLAIM, DAMAGES OR OTHER LIABILITY, WHETHER IN AN
 * ACTION OF CONTRACT, TORT OR OTHERWISE, ARISING FROM, OUT OF OR IN
 * CONNECTION WITH THE SOFTWARE OR THE USE OR OTHER DEALINGS IN THE
 * SOFTWARE.
 */

#ifndef _MEDIA_CEC_H
#define _MEDIA_CEC_H

#include <linux/poll.h>
#include <linux/fs.h>
#include <linux/debugfs.h>
#include <linux/device.h>
#include <linux/cdev.h>
#include <linux/kthread.h>
#include <linux/timer.h>
#include <linux/cec-funcs.h>
#include <media/rc-core.h>
#include <media/cec-notifier.h>

/**
 * struct cec_devnode - cec device node
 * @dev:	cec device
 * @cdev:	cec character device
 * @minor:	device node minor number
 * @registered:	the device was correctly registered
 * @unregistered: the device was unregistered
 * @fhs_lock:	lock to control access to the filehandle list
 * @fhs:	the list of open filehandles (cec_fh)
 *
 * This structure represents a cec-related device node.
 *
 * The @parent is a physical device. It must be set by core or device drivers
 * before registering the node.
 */
struct cec_devnode {
	/* sysfs */
	struct device dev;
	struct cdev cdev;

	/* device info */
	int minor;
	bool registered;
	bool unregistered;
	struct list_head fhs;
	struct mutex lock;
};

struct cec_adapter;
struct cec_data;

struct cec_data {
	struct list_head list;
	struct list_head xfer_list;
	struct cec_adapter *adap;
	struct cec_msg msg;
	struct cec_fh *fh;
	struct delayed_work work;
	struct completion c;
	u8 attempts;
	bool new_initiator;
	bool blocking;
	bool completed;
};

struct cec_msg_entry {
	struct list_head	list;
	struct cec_msg		msg;
};

#define CEC_NUM_EVENTS		CEC_EVENT_LOST_MSGS

struct cec_fh {
	struct list_head	list;
	struct list_head	xfer_list;
	struct cec_adapter	*adap;
	u8			mode_initiator;
	u8			mode_follower;

	/* Events */
	wait_queue_head_t	wait;
	unsigned int		pending_events;
	struct cec_event	events[CEC_NUM_EVENTS];
	struct mutex		lock;
	struct list_head	msgs; /* queued messages */
	unsigned int		queued_msgs;
};

#define CEC_SIGNAL_FREE_TIME_RETRY		3
#define CEC_SIGNAL_FREE_TIME_NEW_INITIATOR	5
#define CEC_SIGNAL_FREE_TIME_NEXT_XFER		7

/* The nominal data bit period is 2.4 ms */
#define CEC_FREE_TIME_TO_USEC(ft)		((ft) * 2400)

struct cec_adap_ops {
	/* Low-level callbacks */
	int (*adap_enable)(struct cec_adapter *adap, bool enable);
	int (*adap_monitor_all_enable)(struct cec_adapter *adap, bool enable);
	int (*adap_log_addr)(struct cec_adapter *adap, u8 logical_addr);
	int (*adap_transmit)(struct cec_adapter *adap, u8 attempts,
			     u32 signal_free_time, struct cec_msg *msg);
	void (*adap_status)(struct cec_adapter *adap, struct seq_file *file);

	/* High-level CEC message callback */
	int (*received)(struct cec_adapter *adap, struct cec_msg *msg);
};

/*
 * The minimum message length you can receive (excepting poll messages) is 2.
 * With a transfer rate of at most 36 bytes per second this makes 18 messages
 * per second worst case.
 *
 * We queue at most 3 seconds worth of received messages. The CEC specification
 * requires that messages are replied to within a second, so 3 seconds should
 * give more than enough margin. Since most messages are actually more than 2
 * bytes, this is in practice a lot more than 3 seconds.
 */
#define CEC_MAX_MSG_RX_QUEUE_SZ		(18 * 3)

/*
 * The transmit queue is limited to 1 second worth of messages (worst case).
 * Messages can be transmitted by userspace and kernel space. But for both it
 * makes no sense to have a lot of messages queued up. One second seems
 * reasonable.
 */
#define CEC_MAX_MSG_TX_QUEUE_SZ		(18 * 1)

struct cec_adapter {
	struct module *owner;
	char name[32];
	struct cec_devnode devnode;
	struct mutex lock;
	struct rc_dev *rc;

	struct list_head transmit_queue;
	unsigned int transmit_queue_sz;
	struct list_head wait_queue;
	struct cec_data *transmitting;

	struct task_struct *kthread_config;
	struct completion config_completion;

	struct task_struct *kthread;
	wait_queue_head_t kthread_waitq;
	wait_queue_head_t waitq;

	const struct cec_adap_ops *ops;
	void *priv;
	u32 capabilities;
	u8 available_log_addrs;

	u16 phys_addr;
	bool needs_hpd;
	bool is_configuring;
	bool is_configured;
	u32 monitor_all_cnt;
	u32 follower_cnt;
	struct cec_fh *cec_follower;
	struct cec_fh *cec_initiator;
	bool passthrough;
	struct cec_log_addrs log_addrs;

#ifdef CONFIG_CEC_NOTIFIER
	struct cec_notifier *notifier;
#endif

	struct dentry *cec_dir;
	struct dentry *status_file;

	u16 phys_addrs[15];
	u32 sequence;

	char input_name[32];
	char input_phys[32];
	char input_drv[32];
};

static inline void *cec_get_drvdata(const struct cec_adapter *adap)
{
	return adap->priv;
}

static inline bool cec_has_log_addr(const struct cec_adapter *adap, u8 log_addr)
{
	return adap->log_addrs.log_addr_mask & (1 << log_addr);
}

static inline bool cec_is_sink(const struct cec_adapter *adap)
{
	return adap->phys_addr == 0;
}

#define cec_phys_addr_exp(pa) \
	((pa) >> 12), ((pa) >> 8) & 0xf, ((pa) >> 4) & 0xf, (pa) & 0xf

<<<<<<< HEAD
struct edid;

#if IS_ENABLED(CONFIG_CEC_CORE)
=======
#if IS_REACHABLE(CONFIG_CEC_CORE)
>>>>>>> 41f1830f
struct cec_adapter *cec_allocate_adapter(const struct cec_adap_ops *ops,
		void *priv, const char *name, u32 caps, u8 available_las);
int cec_register_adapter(struct cec_adapter *adap, struct device *parent);
void cec_unregister_adapter(struct cec_adapter *adap);
void cec_delete_adapter(struct cec_adapter *adap);

int cec_s_log_addrs(struct cec_adapter *adap, struct cec_log_addrs *log_addrs,
		    bool block);
void cec_s_phys_addr(struct cec_adapter *adap, u16 phys_addr,
		     bool block);
void cec_s_phys_addr_from_edid(struct cec_adapter *adap,
			       const struct edid *edid);
int cec_transmit_msg(struct cec_adapter *adap, struct cec_msg *msg,
		     bool block);

/* Called by the adapter */
void cec_transmit_done(struct cec_adapter *adap, u8 status, u8 arb_lost_cnt,
		       u8 nack_cnt, u8 low_drive_cnt, u8 error_cnt);
/*
 * Simplified version of cec_transmit_done for hardware that doesn't retry
 * failed transmits. So this is always just one attempt in which case
 * the status is sufficient.
 */
void cec_transmit_attempt_done(struct cec_adapter *adap, u8 status);
void cec_received_msg(struct cec_adapter *adap, struct cec_msg *msg);

/**
 * cec_get_edid_phys_addr() - find and return the physical address
 *
 * @edid:	pointer to the EDID data
 * @size:	size in bytes of the EDID data
 * @offset:	If not %NULL then the location of the physical address
 *		bytes in the EDID will be returned here. This is set to 0
 *		if there is no physical address found.
 *
 * Return: the physical address or CEC_PHYS_ADDR_INVALID if there is none.
 */
u16 cec_get_edid_phys_addr(const u8 *edid, unsigned int size,
			   unsigned int *offset);

/**
 * cec_set_edid_phys_addr() - find and set the physical address
 *
 * @edid:	pointer to the EDID data
 * @size:	size in bytes of the EDID data
 * @phys_addr:	the new physical address
 *
 * This function finds the location of the physical address in the EDID
 * and fills in the given physical address and updates the checksum
 * at the end of the EDID block. It does nothing if the EDID doesn't
 * contain a physical address.
 */
void cec_set_edid_phys_addr(u8 *edid, unsigned int size, u16 phys_addr);

/**
 * cec_phys_addr_for_input() - calculate the PA for an input
 *
 * @phys_addr:	the physical address of the parent
 * @input:	the number of the input port, must be between 1 and 15
 *
 * This function calculates a new physical address based on the input
 * port number. For example:
 *
 * PA = 0.0.0.0 and input = 2 becomes 2.0.0.0
 *
 * PA = 3.0.0.0 and input = 1 becomes 3.1.0.0
 *
 * PA = 3.2.1.0 and input = 5 becomes 3.2.1.5
 *
 * PA = 3.2.1.3 and input = 5 becomes f.f.f.f since it maxed out the depth.
 *
 * Return: the new physical address or CEC_PHYS_ADDR_INVALID.
 */
u16 cec_phys_addr_for_input(u16 phys_addr, u8 input);

/**
 * cec_phys_addr_validate() - validate a physical address from an EDID
 *
 * @phys_addr:	the physical address to validate
 * @parent:	if not %NULL, then this is filled with the parents PA.
 * @port:	if not %NULL, then this is filled with the input port.
 *
 * This validates a physical address as read from an EDID. If the
 * PA is invalid (such as 1.0.1.0 since '0' is only allowed at the end),
 * then it will return -EINVAL.
 *
 * The parent PA is passed into %parent and the input port is passed into
 * %port. For example:
 *
 * PA = 0.0.0.0: has parent 0.0.0.0 and input port 0.
 *
 * PA = 1.0.0.0: has parent 0.0.0.0 and input port 1.
 *
 * PA = 3.2.0.0: has parent 3.0.0.0 and input port 2.
 *
 * PA = f.f.f.f: has parent f.f.f.f and input port 0.
 *
 * Return: 0 if the PA is valid, -EINVAL if not.
 */
int cec_phys_addr_validate(u16 phys_addr, u16 *parent, u16 *port);

#ifdef CONFIG_CEC_NOTIFIER
void cec_register_cec_notifier(struct cec_adapter *adap,
			       struct cec_notifier *notifier);
#endif

#else

static inline int cec_register_adapter(struct cec_adapter *adap,
				       struct device *parent)
{
	return 0;
}

static inline void cec_unregister_adapter(struct cec_adapter *adap)
{
}

static inline void cec_delete_adapter(struct cec_adapter *adap)
{
}

static inline void cec_s_phys_addr(struct cec_adapter *adap, u16 phys_addr,
				   bool block)
{
}

static inline void cec_s_phys_addr_from_edid(struct cec_adapter *adap,
					     const struct edid *edid)
{
}

static inline u16 cec_get_edid_phys_addr(const u8 *edid, unsigned int size,
					 unsigned int *offset)
{
	if (offset)
		*offset = 0;
	return CEC_PHYS_ADDR_INVALID;
}

static inline void cec_set_edid_phys_addr(u8 *edid, unsigned int size,
					  u16 phys_addr)
{
}

static inline u16 cec_phys_addr_for_input(u16 phys_addr, u8 input)
{
	return CEC_PHYS_ADDR_INVALID;
}

static inline int cec_phys_addr_validate(u16 phys_addr, u16 *parent, u16 *port)
{
	return 0;
}

#endif

/**
 * cec_phys_addr_invalidate() - set the physical address to INVALID
 *
 * @adap:	the CEC adapter
 *
 * This is a simple helper function to invalidate the physical
 * address.
 */
static inline void cec_phys_addr_invalidate(struct cec_adapter *adap)
{
	cec_s_phys_addr(adap, CEC_PHYS_ADDR_INVALID, false);
}

#endif /* _MEDIA_CEC_H */<|MERGE_RESOLUTION|>--- conflicted
+++ resolved
@@ -207,13 +207,9 @@
 #define cec_phys_addr_exp(pa) \
 	((pa) >> 12), ((pa) >> 8) & 0xf, ((pa) >> 4) & 0xf, (pa) & 0xf
 
-<<<<<<< HEAD
 struct edid;
 
-#if IS_ENABLED(CONFIG_CEC_CORE)
-=======
 #if IS_REACHABLE(CONFIG_CEC_CORE)
->>>>>>> 41f1830f
 struct cec_adapter *cec_allocate_adapter(const struct cec_adap_ops *ops,
 		void *priv, const char *name, u32 caps, u8 available_las);
 int cec_register_adapter(struct cec_adapter *adap, struct device *parent);
