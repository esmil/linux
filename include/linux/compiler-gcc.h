--- conflicted
+++ resolved
@@ -143,40 +143,22 @@
 #define KASAN_ABI_VERSION 3
 #endif
 
-<<<<<<< HEAD
-#if GCC_VERSION >= 40902
 /*
- * Tell the compiler that address safety instrumentation (KASAN)
- * should not be applied to that function.
- * Conflicts with inlining: https://gcc.gnu.org/bugzilla/show_bug.cgi?id=67368
+ * Because __no_sanitize_address conflicts with inlining:
+ *   https://gcc.gnu.org/bugzilla/show_bug.cgi?id=67368
+ * we do one or the other. 
  */
-#define __no_sanitize_address __attribute__((no_sanitize_address))
 #ifdef CONFIG_KASAN
 #define __no_sanitize_address_or_inline					\
 	__no_sanitize_address __maybe_unused notrace
 #else
 #define __no_sanitize_address_or_inline inline
 #endif
-#endif
 
-=======
->>>>>>> 1ff2fea5
 #if GCC_VERSION >= 50100
 #define COMPILER_HAS_GENERIC_BUILTIN_OVERFLOW 1
 #endif
 
-<<<<<<< HEAD
-#if !defined(__noclone)
-#define __noclone	/* not needed */
-#endif
-
-#if !defined(__no_sanitize_address)
-#define __no_sanitize_address
-#define __no_sanitize_address_or_inline inline
-#endif
-
-=======
->>>>>>> 1ff2fea5
 /*
  * Turn individual warnings and errors on and off locally, depending
  * on version.
