--- conflicted
+++ resolved
@@ -306,8 +306,6 @@
 /* All host FP/SIMD state is restored on guest exit, so nothing to save: */
 static inline void kvm_fpsimd_flush_cpu_state(void) {}
 
-<<<<<<< HEAD
-=======
 static inline void kvm_arm_vhe_guest_enter(void) {}
 static inline void kvm_arm_vhe_guest_exit(void) {}
 
@@ -317,5 +315,4 @@
 	return false;
 }
 
->>>>>>> 661e50bc
 #endif /* __ARM_KVM_HOST_H__ */