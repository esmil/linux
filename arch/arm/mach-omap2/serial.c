--- conflicted
+++ resolved
@@ -295,7 +295,6 @@
 	}
 }
 
-<<<<<<< HEAD
 void omap_uart_prepare_suspend(void)
 {
 	struct omap_uart_state *uart;
@@ -469,7 +468,7 @@
 #else
 static inline void omap_uart_idle_init(struct omap_uart_state *uart) {}
 #endif /* CONFIG_PM */
-=======
+
 static struct platform_device serial_device = {
 	.name			= "serial8250",
 	.id			= PLAT8250_DEV_PLATFORM,
@@ -477,11 +476,10 @@
 		.platform_data	= serial_platform_data,
 	},
 };
->>>>>>> 4a899d5e
 
 void __init omap_serial_init(void)
 {
-	int i;
+	int i, err;
 	const struct omap_uart_config *info;
 	char name[16];
 
@@ -533,30 +531,12 @@
 		omap_uart_idle_init(uart);
 	}
 
-<<<<<<< HEAD
-static struct platform_device serial_device = {
-	.name			= "serial8250",
-	.id			= PLAT8250_DEV_PLATFORM,
-	.dev			= {
-		.platform_data	= serial_platform_data,
-	},
-};
-
-static int __init omap_init(void)
-{
-	int ret;
-
-	ret = platform_device_register(&serial_device);
+	err = platform_device_register(&serial_device);
 
 #ifdef CONFIG_PM
-	if (!ret)
-		ret = sysfs_create_file(&serial_device.dev.kobj,
+	if (!err)
+		err = sysfs_create_file(&serial_device.dev.kobj,
 					&sleep_timeout_attr.attr);
 #endif
-	return ret;
-}
-arch_initcall(omap_init);
-=======
-	platform_device_register(&serial_device);
-}
->>>>>>> 4a899d5e
+
+}
