--- conflicted
+++ resolved
@@ -1322,8 +1322,6 @@
 	return cpu_possible_mask;
 }
 
-<<<<<<< HEAD
-=======
 static int __init parse_32bit_el0_param(char *str)
 {
 	allow_mismatched_32bit_el0 = true;
@@ -1349,7 +1347,6 @@
 }
 device_initcall(aarch32_el0_sysfs_init);
 
->>>>>>> 65266a7c
 static bool has_32bit_el0(const struct arm64_cpu_capabilities *entry, int scope)
 {
 	if (!has_cpuid_feature(entry, scope))
@@ -2931,8 +2928,6 @@
 
 static int enable_mismatched_32bit_el0(unsigned int cpu)
 {
-<<<<<<< HEAD
-=======
 	/*
 	 * The first 32-bit-capable CPU we detected and so can no longer
 	 * be offlined by userspace. -1 indicates we haven't yet onlined
@@ -2940,18 +2935,12 @@
 	 */
 	static int lucky_winner = -1;
 
->>>>>>> 65266a7c
 	struct cpuinfo_arm64 *info = &per_cpu(cpu_data, cpu);
 	bool cpu_32bit = id_aa64pfr0_32bit_el0(info->reg_id_aa64pfr0);
 
 	if (cpu_32bit) {
 		cpumask_set_cpu(cpu, cpu_32bit_el0_mask);
 		static_branch_enable_cpuslocked(&arm64_mismatched_32bit_el0);
-<<<<<<< HEAD
-		setup_elf_hwcaps(compat_elf_hwcaps);
-	}
-
-=======
 	}
 
 	if (cpumask_test_cpu(0, cpu_32bit_el0_mask) == cpu_32bit)
@@ -2971,7 +2960,6 @@
 	setup_elf_hwcaps(compat_elf_hwcaps);
 	pr_info("Asymmetric 32-bit EL0 support detected on CPU %u; CPU hot-unplug disabled on CPU %u\n",
 		cpu, lucky_winner);
->>>>>>> 65266a7c
 	return 0;
 }
 
