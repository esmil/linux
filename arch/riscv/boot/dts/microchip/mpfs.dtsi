--- conflicted
+++ resolved
@@ -464,38 +464,6 @@
 			status = "disabled";
 		};
 
-<<<<<<< HEAD
-		pcie: pcie@2000000000 {
-			compatible = "microchip,pcie-host-1.0";
-			#address-cells = <0x3>;
-			#interrupt-cells = <0x1>;
-			#size-cells = <0x2>;
-			device_type = "pci";
-			reg = <0x20 0x0 0x0 0x8000000>, <0x0 0x43000000 0x0 0x10000>;
-			reg-names = "cfg", "apb";
-			bus-range = <0x0 0x7f>;
-			interrupt-parent = <&plic>;
-			interrupts = <119>;
-			interrupt-map = <0 0 0 1 &pcie_intc 0>,
-					<0 0 0 2 &pcie_intc 1>,
-					<0 0 0 3 &pcie_intc 2>,
-					<0 0 0 4 &pcie_intc 3>;
-			interrupt-map-mask = <0 0 0 7>;
-			clocks = <&fabric_clk1>, <&fabric_clk1>, <&fabric_clk3>;
-			clock-names = "fic0", "fic1", "fic3";
-			ranges = <0x3000000 0x0 0x8000000 0x20 0x8000000 0x0 0x80000000>;
-			msi-parent = <&pcie>;
-			msi-controller;
-			status = "disabled";
-			pcie_intc: interrupt-controller {
-				#address-cells = <0>;
-				#interrupt-cells = <1>;
-				interrupt-controller;
-			};
-		};
-
-=======
->>>>>>> c210b918
 		mbox: mailbox@37020000 {
 			compatible = "microchip,mpfs-mailbox";
 			reg = <0x0 0x37020000 0x0 0x1000>, <0x0 0x2000318C 0x0 0x40>;
