/* SPDX-License-Identifier: GPL-2.0-only */
/*
 * Copyright (C) 2019 Western Digital Corporation or its affiliates.
 *
 * Authors:
 *     Anup Patel <anup.patel@wdc.com>
 */

#ifndef __RISCV_KVM_HOST_H__
#define __RISCV_KVM_HOST_H__

#include <linux/types.h>
#include <linux/kvm.h>
#include <linux/kvm_types.h>
#include <linux/spinlock.h>
#include <asm/hwcap.h>
#include <asm/kvm_aia.h>
#include <asm/ptrace.h>
#include <asm/kvm_vcpu_fp.h>
#include <asm/kvm_vcpu_insn.h>
#include <asm/kvm_vcpu_sbi.h>
#include <asm/kvm_vcpu_timer.h>
#include <asm/kvm_vcpu_pmu.h>

#define KVM_MAX_VCPUS			1024

#define KVM_HALT_POLL_NS_DEFAULT	500000

#define KVM_VCPU_MAX_FEATURES		0

#define KVM_IRQCHIP_NUM_PINS		1024

#define KVM_REQ_SLEEP \
	KVM_ARCH_REQ_FLAGS(0, KVM_REQUEST_WAIT | KVM_REQUEST_NO_WAKEUP)
#define KVM_REQ_VCPU_RESET		KVM_ARCH_REQ(1)
#define KVM_REQ_UPDATE_HGATP		KVM_ARCH_REQ(2)
#define KVM_REQ_FENCE_I			\
	KVM_ARCH_REQ_FLAGS(3, KVM_REQUEST_WAIT | KVM_REQUEST_NO_WAKEUP)
#define KVM_REQ_HFENCE_GVMA_VMID_ALL	KVM_REQ_TLB_FLUSH
#define KVM_REQ_HFENCE_VVMA_ALL		\
	KVM_ARCH_REQ_FLAGS(4, KVM_REQUEST_WAIT | KVM_REQUEST_NO_WAKEUP)
#define KVM_REQ_HFENCE			\
	KVM_ARCH_REQ_FLAGS(5, KVM_REQUEST_WAIT | KVM_REQUEST_NO_WAKEUP)
#define KVM_REQ_STEAL_UPDATE		KVM_ARCH_REQ(6)
<<<<<<< HEAD
=======

#define KVM_HEDELEG_DEFAULT		(BIT(EXC_INST_MISALIGNED) | \
					 BIT(EXC_BREAKPOINT)      | \
					 BIT(EXC_SYSCALL)         | \
					 BIT(EXC_INST_PAGE_FAULT) | \
					 BIT(EXC_LOAD_PAGE_FAULT) | \
					 BIT(EXC_STORE_PAGE_FAULT))

#define KVM_HIDELEG_DEFAULT		(BIT(IRQ_VS_SOFT)  | \
					 BIT(IRQ_VS_TIMER) | \
					 BIT(IRQ_VS_EXT))
>>>>>>> 0c383648

enum kvm_riscv_hfence_type {
	KVM_RISCV_HFENCE_UNKNOWN = 0,
	KVM_RISCV_HFENCE_GVMA_VMID_GPA,
	KVM_RISCV_HFENCE_VVMA_ASID_GVA,
	KVM_RISCV_HFENCE_VVMA_ASID_ALL,
	KVM_RISCV_HFENCE_VVMA_GVA,
};

struct kvm_riscv_hfence {
	enum kvm_riscv_hfence_type type;
	unsigned long asid;
	unsigned long order;
	gpa_t addr;
	gpa_t size;
};

#define KVM_RISCV_VCPU_MAX_HFENCE	64

struct kvm_vm_stat {
	struct kvm_vm_stat_generic generic;
};

struct kvm_vcpu_stat {
	struct kvm_vcpu_stat_generic generic;
	u64 ecall_exit_stat;
	u64 wfi_exit_stat;
	u64 mmio_exit_user;
	u64 mmio_exit_kernel;
	u64 csr_exit_user;
	u64 csr_exit_kernel;
	u64 signal_exits;
	u64 exits;
};

struct kvm_arch_memory_slot {
};

struct kvm_vmid {
	/*
	 * Writes to vmid_version and vmid happen with vmid_lock held
	 * whereas reads happen without any lock held.
	 */
	unsigned long vmid_version;
	unsigned long vmid;
};

struct kvm_arch {
	/* G-stage vmid */
	struct kvm_vmid vmid;

	/* G-stage page table */
	pgd_t *pgd;
	phys_addr_t pgd_phys;

	/* Guest Timer */
	struct kvm_guest_timer timer;

	/* AIA Guest/VM context */
	struct kvm_aia aia;
};

struct kvm_cpu_trap {
	unsigned long sepc;
	unsigned long scause;
	unsigned long stval;
	unsigned long htval;
	unsigned long htinst;
};

struct kvm_cpu_context {
	unsigned long zero;
	unsigned long ra;
	unsigned long sp;
	unsigned long gp;
	unsigned long tp;
	unsigned long t0;
	unsigned long t1;
	unsigned long t2;
	unsigned long s0;
	unsigned long s1;
	unsigned long a0;
	unsigned long a1;
	unsigned long a2;
	unsigned long a3;
	unsigned long a4;
	unsigned long a5;
	unsigned long a6;
	unsigned long a7;
	unsigned long s2;
	unsigned long s3;
	unsigned long s4;
	unsigned long s5;
	unsigned long s6;
	unsigned long s7;
	unsigned long s8;
	unsigned long s9;
	unsigned long s10;
	unsigned long s11;
	unsigned long t3;
	unsigned long t4;
	unsigned long t5;
	unsigned long t6;
	unsigned long sepc;
	unsigned long sstatus;
	unsigned long hstatus;
	union __riscv_fp_state fp;
	struct __riscv_v_ext_state vector;
};

struct kvm_vcpu_csr {
	unsigned long vsstatus;
	unsigned long vsie;
	unsigned long vstvec;
	unsigned long vsscratch;
	unsigned long vsepc;
	unsigned long vscause;
	unsigned long vstval;
	unsigned long hvip;
	unsigned long vsatp;
	unsigned long scounteren;
	unsigned long senvcfg;
};

struct kvm_vcpu_config {
	u64 henvcfg;
	u64 hstateen0;
<<<<<<< HEAD
=======
	unsigned long hedeleg;
>>>>>>> 0c383648
};

struct kvm_vcpu_smstateen_csr {
	unsigned long sstateen0;
};

struct kvm_vcpu_arch {
	/* VCPU ran at least once */
	bool ran_atleast_once;

	/* Last Host CPU on which Guest VCPU exited */
	int last_exit_cpu;

	/* ISA feature bits (similar to MISA) */
	DECLARE_BITMAP(isa, RISCV_ISA_EXT_MAX);

	/* Vendor, Arch, and Implementation details */
	unsigned long mvendorid;
	unsigned long marchid;
	unsigned long mimpid;

	/* SSCRATCH, STVEC, and SCOUNTEREN of Host */
	unsigned long host_sscratch;
	unsigned long host_stvec;
	unsigned long host_scounteren;
	unsigned long host_senvcfg;
	unsigned long host_sstateen0;

	/* CPU context of Host */
	struct kvm_cpu_context host_context;

	/* CPU context of Guest VCPU */
	struct kvm_cpu_context guest_context;

	/* CPU CSR context of Guest VCPU */
	struct kvm_vcpu_csr guest_csr;

	/* CPU Smstateen CSR context of Guest VCPU */
	struct kvm_vcpu_smstateen_csr smstateen_csr;

	/* CPU context upon Guest VCPU reset */
	struct kvm_cpu_context guest_reset_context;
	spinlock_t reset_cntx_lock;

	/* CPU CSR context upon Guest VCPU reset */
	struct kvm_vcpu_csr guest_reset_csr;

	/*
	 * VCPU interrupts
	 *
	 * We have a lockless approach for tracking pending VCPU interrupts
	 * implemented using atomic bitops. The irqs_pending bitmap represent
	 * pending interrupts whereas irqs_pending_mask represent bits changed
	 * in irqs_pending. Our approach is modeled around multiple producer
	 * and single consumer problem where the consumer is the VCPU itself.
	 */
#define KVM_RISCV_VCPU_NR_IRQS	64
	DECLARE_BITMAP(irqs_pending, KVM_RISCV_VCPU_NR_IRQS);
	DECLARE_BITMAP(irqs_pending_mask, KVM_RISCV_VCPU_NR_IRQS);

	/* VCPU Timer */
	struct kvm_vcpu_timer timer;

	/* HFENCE request queue */
	spinlock_t hfence_lock;
	unsigned long hfence_head;
	unsigned long hfence_tail;
	struct kvm_riscv_hfence hfence_queue[KVM_RISCV_VCPU_MAX_HFENCE];

	/* MMIO instruction details */
	struct kvm_mmio_decode mmio_decode;

	/* CSR instruction details */
	struct kvm_csr_decode csr_decode;

	/* SBI context */
	struct kvm_vcpu_sbi_context sbi_context;

	/* AIA VCPU context */
	struct kvm_vcpu_aia aia_context;

	/* Cache pages needed to program page tables with spinlock held */
	struct kvm_mmu_memory_cache mmu_page_cache;

	/* VCPU power state */
	struct kvm_mp_state mp_state;
	spinlock_t mp_state_lock;

	/* Don't run the VCPU (blocked) */
	bool pause;

	/* Performance monitoring context */
	struct kvm_pmu pmu_context;

	/* 'static' configurations which are set only once */
	struct kvm_vcpu_config cfg;

	/* SBI steal-time accounting */
	struct {
		gpa_t shmem;
		u64 last_steal;
	} sta;
};

static inline void kvm_arch_sync_events(struct kvm *kvm) {}
static inline void kvm_arch_sched_in(struct kvm_vcpu *vcpu, int cpu) {}

#define KVM_RISCV_GSTAGE_TLB_MIN_ORDER		12

void kvm_riscv_local_hfence_gvma_vmid_gpa(unsigned long vmid,
					  gpa_t gpa, gpa_t gpsz,
					  unsigned long order);
void kvm_riscv_local_hfence_gvma_vmid_all(unsigned long vmid);
void kvm_riscv_local_hfence_gvma_gpa(gpa_t gpa, gpa_t gpsz,
				     unsigned long order);
void kvm_riscv_local_hfence_gvma_all(void);
void kvm_riscv_local_hfence_vvma_asid_gva(unsigned long vmid,
					  unsigned long asid,
					  unsigned long gva,
					  unsigned long gvsz,
					  unsigned long order);
void kvm_riscv_local_hfence_vvma_asid_all(unsigned long vmid,
					  unsigned long asid);
void kvm_riscv_local_hfence_vvma_gva(unsigned long vmid,
				     unsigned long gva, unsigned long gvsz,
				     unsigned long order);
void kvm_riscv_local_hfence_vvma_all(unsigned long vmid);

void kvm_riscv_local_tlb_sanitize(struct kvm_vcpu *vcpu);

void kvm_riscv_fence_i_process(struct kvm_vcpu *vcpu);
void kvm_riscv_hfence_gvma_vmid_all_process(struct kvm_vcpu *vcpu);
void kvm_riscv_hfence_vvma_all_process(struct kvm_vcpu *vcpu);
void kvm_riscv_hfence_process(struct kvm_vcpu *vcpu);

void kvm_riscv_fence_i(struct kvm *kvm,
		       unsigned long hbase, unsigned long hmask);
void kvm_riscv_hfence_gvma_vmid_gpa(struct kvm *kvm,
				    unsigned long hbase, unsigned long hmask,
				    gpa_t gpa, gpa_t gpsz,
				    unsigned long order);
void kvm_riscv_hfence_gvma_vmid_all(struct kvm *kvm,
				    unsigned long hbase, unsigned long hmask);
void kvm_riscv_hfence_vvma_asid_gva(struct kvm *kvm,
				    unsigned long hbase, unsigned long hmask,
				    unsigned long gva, unsigned long gvsz,
				    unsigned long order, unsigned long asid);
void kvm_riscv_hfence_vvma_asid_all(struct kvm *kvm,
				    unsigned long hbase, unsigned long hmask,
				    unsigned long asid);
void kvm_riscv_hfence_vvma_gva(struct kvm *kvm,
			       unsigned long hbase, unsigned long hmask,
			       unsigned long gva, unsigned long gvsz,
			       unsigned long order);
void kvm_riscv_hfence_vvma_all(struct kvm *kvm,
			       unsigned long hbase, unsigned long hmask);

int kvm_riscv_gstage_ioremap(struct kvm *kvm, gpa_t gpa,
			     phys_addr_t hpa, unsigned long size,
			     bool writable, bool in_atomic);
void kvm_riscv_gstage_iounmap(struct kvm *kvm, gpa_t gpa,
			      unsigned long size);
int kvm_riscv_gstage_map(struct kvm_vcpu *vcpu,
			 struct kvm_memory_slot *memslot,
			 gpa_t gpa, unsigned long hva, bool is_write);
int kvm_riscv_gstage_alloc_pgd(struct kvm *kvm);
void kvm_riscv_gstage_free_pgd(struct kvm *kvm);
void kvm_riscv_gstage_update_hgatp(struct kvm_vcpu *vcpu);
void __init kvm_riscv_gstage_mode_detect(void);
unsigned long __init kvm_riscv_gstage_mode(void);
int kvm_riscv_gstage_gpa_bits(void);

void __init kvm_riscv_gstage_vmid_detect(void);
unsigned long kvm_riscv_gstage_vmid_bits(void);
int kvm_riscv_gstage_vmid_init(struct kvm *kvm);
bool kvm_riscv_gstage_vmid_ver_changed(struct kvm_vmid *vmid);
void kvm_riscv_gstage_vmid_update(struct kvm_vcpu *vcpu);

int kvm_riscv_setup_default_irq_routing(struct kvm *kvm, u32 lines);

void __kvm_riscv_unpriv_trap(void);

unsigned long kvm_riscv_vcpu_unpriv_read(struct kvm_vcpu *vcpu,
					 bool read_insn,
					 unsigned long guest_addr,
					 struct kvm_cpu_trap *trap);
void kvm_riscv_vcpu_trap_redirect(struct kvm_vcpu *vcpu,
				  struct kvm_cpu_trap *trap);
int kvm_riscv_vcpu_exit(struct kvm_vcpu *vcpu, struct kvm_run *run,
			struct kvm_cpu_trap *trap);

void __kvm_riscv_switch_to(struct kvm_vcpu_arch *vcpu_arch);

void kvm_riscv_vcpu_setup_isa(struct kvm_vcpu *vcpu);
unsigned long kvm_riscv_vcpu_num_regs(struct kvm_vcpu *vcpu);
int kvm_riscv_vcpu_copy_reg_indices(struct kvm_vcpu *vcpu,
				    u64 __user *uindices);
int kvm_riscv_vcpu_get_reg(struct kvm_vcpu *vcpu,
			   const struct kvm_one_reg *reg);
int kvm_riscv_vcpu_set_reg(struct kvm_vcpu *vcpu,
			   const struct kvm_one_reg *reg);

int kvm_riscv_vcpu_set_interrupt(struct kvm_vcpu *vcpu, unsigned int irq);
int kvm_riscv_vcpu_unset_interrupt(struct kvm_vcpu *vcpu, unsigned int irq);
void kvm_riscv_vcpu_flush_interrupts(struct kvm_vcpu *vcpu);
void kvm_riscv_vcpu_sync_interrupts(struct kvm_vcpu *vcpu);
bool kvm_riscv_vcpu_has_interrupts(struct kvm_vcpu *vcpu, u64 mask);
void __kvm_riscv_vcpu_power_off(struct kvm_vcpu *vcpu);
void kvm_riscv_vcpu_power_off(struct kvm_vcpu *vcpu);
void __kvm_riscv_vcpu_power_on(struct kvm_vcpu *vcpu);
void kvm_riscv_vcpu_power_on(struct kvm_vcpu *vcpu);
bool kvm_riscv_vcpu_stopped(struct kvm_vcpu *vcpu);

void kvm_riscv_vcpu_sbi_sta_reset(struct kvm_vcpu *vcpu);
void kvm_riscv_vcpu_record_steal_time(struct kvm_vcpu *vcpu);

void kvm_riscv_vcpu_sbi_sta_reset(struct kvm_vcpu *vcpu);
void kvm_riscv_vcpu_record_steal_time(struct kvm_vcpu *vcpu);

#endif /* __RISCV_KVM_HOST_H__ */<|MERGE_RESOLUTION|>--- conflicted
+++ resolved
@@ -42,8 +42,6 @@
 #define KVM_REQ_HFENCE			\
 	KVM_ARCH_REQ_FLAGS(5, KVM_REQUEST_WAIT | KVM_REQUEST_NO_WAKEUP)
 #define KVM_REQ_STEAL_UPDATE		KVM_ARCH_REQ(6)
-<<<<<<< HEAD
-=======
 
 #define KVM_HEDELEG_DEFAULT		(BIT(EXC_INST_MISALIGNED) | \
 					 BIT(EXC_BREAKPOINT)      | \
@@ -55,7 +53,6 @@
 #define KVM_HIDELEG_DEFAULT		(BIT(IRQ_VS_SOFT)  | \
 					 BIT(IRQ_VS_TIMER) | \
 					 BIT(IRQ_VS_EXT))
->>>>>>> 0c383648
 
 enum kvm_riscv_hfence_type {
 	KVM_RISCV_HFENCE_UNKNOWN = 0,
@@ -183,10 +180,7 @@
 struct kvm_vcpu_config {
 	u64 henvcfg;
 	u64 hstateen0;
-<<<<<<< HEAD
-=======
 	unsigned long hedeleg;
->>>>>>> 0c383648
 };
 
 struct kvm_vcpu_smstateen_csr {
@@ -403,7 +397,4 @@
 void kvm_riscv_vcpu_sbi_sta_reset(struct kvm_vcpu *vcpu);
 void kvm_riscv_vcpu_record_steal_time(struct kvm_vcpu *vcpu);
 
-void kvm_riscv_vcpu_sbi_sta_reset(struct kvm_vcpu *vcpu);
-void kvm_riscv_vcpu_record_steal_time(struct kvm_vcpu *vcpu);
-
 #endif /* __RISCV_KVM_HOST_H__ */