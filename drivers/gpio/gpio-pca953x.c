// SPDX-License-Identifier: GPL-2.0-only
/*
 *  PCA953x 4/8/16/24/40 bit I/O ports
 *
 *  Copyright (C) 2005 Ben Gardner <bgardner@wabtec.com>
 *  Copyright (C) 2007 Marvell International Ltd.
 *
 *  Derived from drivers/i2c/chips/pca9539.c
 */

#include <linux/acpi.h>
#include <linux/bitmap.h>
#include <linux/gpio/driver.h>
#include <linux/gpio/consumer.h>
#include <linux/i2c.h>
#include <linux/init.h>
#include <linux/interrupt.h>
#include <linux/module.h>
#include <linux/of_platform.h>
#include <linux/platform_data/pca953x.h>
#include <linux/regmap.h>
#include <linux/regulator/consumer.h>
#include <linux/slab.h>

#include <asm/unaligned.h>

#define PCA953X_INPUT		0x00
#define PCA953X_OUTPUT		0x01
#define PCA953X_INVERT		0x02
#define PCA953X_DIRECTION	0x03

#define REG_ADDR_MASK		GENMASK(5, 0)
#define REG_ADDR_EXT		BIT(6)
#define REG_ADDR_AI		BIT(7)

#define PCA957X_IN		0x00
#define PCA957X_INVRT		0x01
#define PCA957X_BKEN		0x02
#define PCA957X_PUPD		0x03
#define PCA957X_CFG		0x04
#define PCA957X_OUT		0x05
#define PCA957X_MSK		0x06
#define PCA957X_INTS		0x07

#define PCAL953X_OUT_STRENGTH	0x20
#define PCAL953X_IN_LATCH	0x22
#define PCAL953X_PULL_EN	0x23
#define PCAL953X_PULL_SEL	0x24
#define PCAL953X_INT_MASK	0x25
#define PCAL953X_INT_STAT	0x26
#define PCAL953X_OUT_CONF	0x27

#define PCAL6524_INT_EDGE	0x28
#define PCAL6524_INT_CLR	0x2a
#define PCAL6524_IN_STATUS	0x2b
#define PCAL6524_OUT_INDCONF	0x2c
#define PCAL6524_DEBOUNCE	0x2d

#define PCA_GPIO_MASK		GENMASK(7, 0)

#define PCAL_GPIO_MASK		GENMASK(4, 0)
#define PCAL_PINCTRL_MASK	GENMASK(6, 5)

#define PCA_INT			BIT(8)
#define PCA_PCAL		BIT(9)
#define PCA_LATCH_INT		(PCA_PCAL | PCA_INT)
#define PCA953X_TYPE		BIT(12)
#define PCA957X_TYPE		BIT(13)
#define PCA_TYPE_MASK		GENMASK(15, 12)

#define PCA_CHIP_TYPE(x)	((x) & PCA_TYPE_MASK)

static const struct i2c_device_id pca953x_id[] = {
	{ "pca6416", 16 | PCA953X_TYPE | PCA_INT, },
	{ "pca9505", 40 | PCA953X_TYPE | PCA_INT, },
	{ "pca9534", 8  | PCA953X_TYPE | PCA_INT, },
	{ "pca9535", 16 | PCA953X_TYPE | PCA_INT, },
	{ "pca9536", 4  | PCA953X_TYPE, },
	{ "pca9537", 4  | PCA953X_TYPE | PCA_INT, },
	{ "pca9538", 8  | PCA953X_TYPE | PCA_INT, },
	{ "pca9539", 16 | PCA953X_TYPE | PCA_INT, },
	{ "pca9554", 8  | PCA953X_TYPE | PCA_INT, },
	{ "pca9555", 16 | PCA953X_TYPE | PCA_INT, },
	{ "pca9556", 8  | PCA953X_TYPE, },
	{ "pca9557", 8  | PCA953X_TYPE, },
	{ "pca9574", 8  | PCA957X_TYPE | PCA_INT, },
	{ "pca9575", 16 | PCA957X_TYPE | PCA_INT, },
	{ "pca9698", 40 | PCA953X_TYPE, },

	{ "pcal6416", 16 | PCA953X_TYPE | PCA_LATCH_INT, },
	{ "pcal6524", 24 | PCA953X_TYPE | PCA_LATCH_INT, },
	{ "pcal9555a", 16 | PCA953X_TYPE | PCA_LATCH_INT, },

	{ "max7310", 8  | PCA953X_TYPE, },
	{ "max7312", 16 | PCA953X_TYPE | PCA_INT, },
	{ "max7313", 16 | PCA953X_TYPE | PCA_INT, },
	{ "max7315", 8  | PCA953X_TYPE | PCA_INT, },
	{ "max7318", 16 | PCA953X_TYPE | PCA_INT, },
	{ "pca6107", 8  | PCA953X_TYPE | PCA_INT, },
	{ "tca6408", 8  | PCA953X_TYPE | PCA_INT, },
	{ "tca6416", 16 | PCA953X_TYPE | PCA_INT, },
	{ "tca6424", 24 | PCA953X_TYPE | PCA_INT, },
	{ "tca9539", 16 | PCA953X_TYPE | PCA_INT, },
	{ "tca9554", 8  | PCA953X_TYPE | PCA_INT, },
	{ "xra1202", 8  | PCA953X_TYPE },
	{ }
};
MODULE_DEVICE_TABLE(i2c, pca953x_id);

#ifdef CONFIG_GPIO_PCA953X_IRQ

#include <linux/dmi.h>
#include <linux/gpio.h>
#include <linux/list.h>

static const struct dmi_system_id pca953x_dmi_acpi_irq_info[] = {
	{
		/*
		 * On Intel Galileo Gen 2 board the IRQ pin of one of
		 * the I²C GPIO expanders, which has GpioInt() resource,
		 * is provided as an absolute number instead of being
		 * relative. Since first controller (gpio-sch.c) and
		 * second (gpio-dwapb.c) are at the fixed bases, we may
		 * safely refer to the number in the global space to get
		 * an IRQ out of it.
		 */
		.matches = {
			DMI_EXACT_MATCH(DMI_BOARD_NAME, "GalileoGen2"),
		},
	},
	{}
};

#ifdef CONFIG_ACPI
static int pca953x_acpi_get_pin(struct acpi_resource *ares, void *data)
{
	struct acpi_resource_gpio *agpio;
	int *pin = data;

	if (acpi_gpio_get_irq_resource(ares, &agpio))
		*pin = agpio->pin_table[0];
	return 1;
}

static int pca953x_acpi_find_pin(struct device *dev)
{
	struct acpi_device *adev = ACPI_COMPANION(dev);
	int pin = -ENOENT, ret;
	LIST_HEAD(r);

	ret = acpi_dev_get_resources(adev, &r, pca953x_acpi_get_pin, &pin);
	acpi_dev_free_resource_list(&r);
	if (ret < 0)
		return ret;

	return pin;
}
#else
static inline int pca953x_acpi_find_pin(struct device *dev) { return -ENXIO; }
#endif

static int pca953x_acpi_get_irq(struct device *dev)
{
	int pin, ret;

	pin = pca953x_acpi_find_pin(dev);
	if (pin < 0)
		return pin;

	dev_info(dev, "Applying ACPI interrupt quirk (GPIO %d)\n", pin);

	if (!gpio_is_valid(pin))
		return -EINVAL;

	ret = gpio_request(pin, "pca953x interrupt");
	if (ret)
		return ret;

	ret = gpio_to_irq(pin);

	/* When pin is used as an IRQ, no need to keep it requested */
	gpio_free(pin);

	return ret;
}
#endif

static const struct acpi_device_id pca953x_acpi_ids[] = {
	{ "INT3491", 16 | PCA953X_TYPE | PCA_LATCH_INT, },
	{ }
};
MODULE_DEVICE_TABLE(acpi, pca953x_acpi_ids);

#define MAX_BANK 5
#define BANK_SZ 8
#define MAX_LINE	(MAX_BANK * BANK_SZ)

#define NBANK(chip) DIV_ROUND_UP(chip->gpio_chip.ngpio, BANK_SZ)

struct pca953x_reg_config {
	int direction;
	int output;
	int input;
	int invert;
};

static const struct pca953x_reg_config pca953x_regs = {
	.direction = PCA953X_DIRECTION,
	.output = PCA953X_OUTPUT,
	.input = PCA953X_INPUT,
	.invert = PCA953X_INVERT,
};

static const struct pca953x_reg_config pca957x_regs = {
	.direction = PCA957X_CFG,
	.output = PCA957X_OUT,
	.input = PCA957X_IN,
	.invert = PCA957X_INVRT,
};

struct pca953x_chip {
	unsigned gpio_start;
	struct mutex i2c_lock;
	struct regmap *regmap;

#ifdef CONFIG_GPIO_PCA953X_IRQ
	struct mutex irq_lock;
	DECLARE_BITMAP(irq_mask, MAX_LINE);
	DECLARE_BITMAP(irq_stat, MAX_LINE);
	DECLARE_BITMAP(irq_trig_raise, MAX_LINE);
	DECLARE_BITMAP(irq_trig_fall, MAX_LINE);
	struct irq_chip irq_chip;
#endif
	atomic_t wakeup_path;

	struct i2c_client *client;
	struct gpio_chip gpio_chip;
	const char *const *names;
	unsigned long driver_data;
	struct regulator *regulator;

	const struct pca953x_reg_config *regs;
};

static int pca953x_bank_shift(struct pca953x_chip *chip)
{
	return fls((chip->gpio_chip.ngpio - 1) / BANK_SZ);
}

#define PCA953x_BANK_INPUT	BIT(0)
#define PCA953x_BANK_OUTPUT	BIT(1)
#define PCA953x_BANK_POLARITY	BIT(2)
#define PCA953x_BANK_CONFIG	BIT(3)

#define PCA957x_BANK_INPUT	BIT(0)
#define PCA957x_BANK_POLARITY	BIT(1)
#define PCA957x_BANK_BUSHOLD	BIT(2)
#define PCA957x_BANK_CONFIG	BIT(4)
#define PCA957x_BANK_OUTPUT	BIT(5)

#define PCAL9xxx_BANK_IN_LATCH	BIT(8 + 2)
#define PCAL9xxx_BANK_PULL_EN	BIT(8 + 3)
#define PCAL9xxx_BANK_PULL_SEL	BIT(8 + 4)
#define PCAL9xxx_BANK_IRQ_MASK	BIT(8 + 5)
#define PCAL9xxx_BANK_IRQ_STAT	BIT(8 + 6)

/*
 * We care about the following registers:
 * - Standard set, below 0x40, each port can be replicated up to 8 times
 *   - PCA953x standard
 *     Input port			0x00 + 0 * bank_size	R
 *     Output port			0x00 + 1 * bank_size	RW
 *     Polarity Inversion port		0x00 + 2 * bank_size	RW
 *     Configuration port		0x00 + 3 * bank_size	RW
 *   - PCA957x with mixed up registers
 *     Input port			0x00 + 0 * bank_size	R
 *     Polarity Inversion port		0x00 + 1 * bank_size	RW
 *     Bus hold port			0x00 + 2 * bank_size	RW
 *     Configuration port		0x00 + 4 * bank_size	RW
 *     Output port			0x00 + 5 * bank_size	RW
 *
 * - Extended set, above 0x40, often chip specific.
 *   - PCAL6524/PCAL9555A with custom PCAL IRQ handling:
 *     Input latch register		0x40 + 2 * bank_size	RW
 *     Pull-up/pull-down enable reg	0x40 + 3 * bank_size    RW
 *     Pull-up/pull-down select reg	0x40 + 4 * bank_size    RW
 *     Interrupt mask register		0x40 + 5 * bank_size	RW
 *     Interrupt status register	0x40 + 6 * bank_size	R
 *
 * - Registers with bit 0x80 set, the AI bit
 *   The bit is cleared and the registers fall into one of the
 *   categories above.
 */

static bool pca953x_check_register(struct pca953x_chip *chip, unsigned int reg,
				   u32 checkbank)
{
	int bank_shift = pca953x_bank_shift(chip);
	int bank = (reg & REG_ADDR_MASK) >> bank_shift;
	int offset = reg & (BIT(bank_shift) - 1);

	/* Special PCAL extended register check. */
	if (reg & REG_ADDR_EXT) {
		if (!(chip->driver_data & PCA_PCAL))
			return false;
		bank += 8;
	}

	/* Register is not in the matching bank. */
	if (!(BIT(bank) & checkbank))
		return false;

	/* Register is not within allowed range of bank. */
	if (offset >= NBANK(chip))
		return false;

	return true;
}

static bool pca953x_readable_register(struct device *dev, unsigned int reg)
{
	struct pca953x_chip *chip = dev_get_drvdata(dev);
	u32 bank;

	if (PCA_CHIP_TYPE(chip->driver_data) == PCA953X_TYPE) {
		bank = PCA953x_BANK_INPUT | PCA953x_BANK_OUTPUT |
		       PCA953x_BANK_POLARITY | PCA953x_BANK_CONFIG;
	} else {
		bank = PCA957x_BANK_INPUT | PCA957x_BANK_OUTPUT |
		       PCA957x_BANK_POLARITY | PCA957x_BANK_CONFIG |
		       PCA957x_BANK_BUSHOLD;
	}

	if (chip->driver_data & PCA_PCAL) {
		bank |= PCAL9xxx_BANK_IN_LATCH | PCAL9xxx_BANK_PULL_EN |
			PCAL9xxx_BANK_PULL_SEL | PCAL9xxx_BANK_IRQ_MASK |
			PCAL9xxx_BANK_IRQ_STAT;
	}

	return pca953x_check_register(chip, reg, bank);
}

static bool pca953x_writeable_register(struct device *dev, unsigned int reg)
{
	struct pca953x_chip *chip = dev_get_drvdata(dev);
	u32 bank;

	if (PCA_CHIP_TYPE(chip->driver_data) == PCA953X_TYPE) {
		bank = PCA953x_BANK_OUTPUT | PCA953x_BANK_POLARITY |
			PCA953x_BANK_CONFIG;
	} else {
		bank = PCA957x_BANK_OUTPUT | PCA957x_BANK_POLARITY |
			PCA957x_BANK_CONFIG | PCA957x_BANK_BUSHOLD;
	}

	if (chip->driver_data & PCA_PCAL)
		bank |= PCAL9xxx_BANK_IN_LATCH | PCAL9xxx_BANK_PULL_EN |
			PCAL9xxx_BANK_PULL_SEL | PCAL9xxx_BANK_IRQ_MASK;

	return pca953x_check_register(chip, reg, bank);
}

static bool pca953x_volatile_register(struct device *dev, unsigned int reg)
{
	struct pca953x_chip *chip = dev_get_drvdata(dev);
	u32 bank;

	if (PCA_CHIP_TYPE(chip->driver_data) == PCA953X_TYPE)
		bank = PCA953x_BANK_INPUT;
	else
		bank = PCA957x_BANK_INPUT;

	if (chip->driver_data & PCA_PCAL)
		bank |= PCAL9xxx_BANK_IRQ_STAT;

	return pca953x_check_register(chip, reg, bank);
}

static const struct regmap_config pca953x_i2c_regmap = {
	.reg_bits = 8,
	.val_bits = 8,

	.readable_reg = pca953x_readable_register,
	.writeable_reg = pca953x_writeable_register,
	.volatile_reg = pca953x_volatile_register,

	.disable_locking = true,
<<<<<<< HEAD
=======
	.cache_type = REGCACHE_RBTREE,
	.max_register = 0x7f,
};

static const struct regmap_config pca953x_ai_i2c_regmap = {
	.reg_bits = 8,
	.val_bits = 8,

	.read_flag_mask = REG_ADDR_AI,
	.write_flag_mask = REG_ADDR_AI,

	.readable_reg = pca953x_readable_register,
	.writeable_reg = pca953x_writeable_register,
	.volatile_reg = pca953x_volatile_register,

	.disable_locking = true,
>>>>>>> 84569f32
	.cache_type = REGCACHE_RBTREE,
	.max_register = 0x7f,
};

<<<<<<< HEAD
static const struct regmap_config pca953x_ai_i2c_regmap = {
	.reg_bits = 8,
	.val_bits = 8,

	.read_flag_mask = REG_ADDR_AI,
	.write_flag_mask = REG_ADDR_AI,

	.readable_reg = pca953x_readable_register,
	.writeable_reg = pca953x_writeable_register,
	.volatile_reg = pca953x_volatile_register,

	.cache_type = REGCACHE_RBTREE,
	.max_register = 0x7f,
};

=======
>>>>>>> 84569f32
static u8 pca953x_recalc_addr(struct pca953x_chip *chip, int reg, int off)
{
	int bank_shift = pca953x_bank_shift(chip);
	int addr = (reg & PCAL_GPIO_MASK) << bank_shift;
	int pinctrl = (reg & PCAL_PINCTRL_MASK) << 1;
	u8 regaddr = pinctrl | addr | (off / BANK_SZ);

	return regaddr;
}

static int pca953x_write_regs(struct pca953x_chip *chip, int reg, unsigned long *val)
{
	u8 regaddr = pca953x_recalc_addr(chip, reg, 0);
	u8 value[MAX_BANK];
	int i, ret;

	for (i = 0; i < NBANK(chip); i++)
		value[i] = bitmap_get_value8(val, i * BANK_SZ);

	ret = regmap_bulk_write(chip->regmap, regaddr, value, NBANK(chip));
	if (ret < 0) {
		dev_err(&chip->client->dev, "failed writing register\n");
		return ret;
	}

	return 0;
}

static int pca953x_read_regs(struct pca953x_chip *chip, int reg, unsigned long *val)
{
	u8 regaddr = pca953x_recalc_addr(chip, reg, 0);
	u8 value[MAX_BANK];
	int i, ret;

	ret = regmap_bulk_read(chip->regmap, regaddr, value, NBANK(chip));
	if (ret < 0) {
		dev_err(&chip->client->dev, "failed reading register\n");
		return ret;
	}

	for (i = 0; i < NBANK(chip); i++)
		bitmap_set_value8(val, value[i], i * BANK_SZ);

	return 0;
}

static int pca953x_gpio_direction_input(struct gpio_chip *gc, unsigned off)
{
	struct pca953x_chip *chip = gpiochip_get_data(gc);
	u8 dirreg = pca953x_recalc_addr(chip, chip->regs->direction, off);
	u8 bit = BIT(off % BANK_SZ);
	int ret;

	mutex_lock(&chip->i2c_lock);
	ret = regmap_write_bits(chip->regmap, dirreg, bit, bit);
	mutex_unlock(&chip->i2c_lock);
	return ret;
}

static int pca953x_gpio_direction_output(struct gpio_chip *gc,
		unsigned off, int val)
{
	struct pca953x_chip *chip = gpiochip_get_data(gc);
	u8 dirreg = pca953x_recalc_addr(chip, chip->regs->direction, off);
	u8 outreg = pca953x_recalc_addr(chip, chip->regs->output, off);
	u8 bit = BIT(off % BANK_SZ);
	int ret;

	mutex_lock(&chip->i2c_lock);
	/* set output level */
	ret = regmap_write_bits(chip->regmap, outreg, bit, val ? bit : 0);
	if (ret)
		goto exit;

	/* then direction */
	ret = regmap_write_bits(chip->regmap, dirreg, bit, 0);
exit:
	mutex_unlock(&chip->i2c_lock);
	return ret;
}

static int pca953x_gpio_get_value(struct gpio_chip *gc, unsigned off)
{
	struct pca953x_chip *chip = gpiochip_get_data(gc);
	u8 inreg = pca953x_recalc_addr(chip, chip->regs->input, off);
	u8 bit = BIT(off % BANK_SZ);
	u32 reg_val;
	int ret;

	mutex_lock(&chip->i2c_lock);
	ret = regmap_read(chip->regmap, inreg, &reg_val);
	mutex_unlock(&chip->i2c_lock);
	if (ret < 0) {
		/*
		 * NOTE:
		 * diagnostic already emitted; that's all we should
		 * do unless gpio_*_value_cansleep() calls become different
		 * from their nonsleeping siblings (and report faults).
		 */
		return 0;
	}

	return !!(reg_val & bit);
}

static void pca953x_gpio_set_value(struct gpio_chip *gc, unsigned off, int val)
{
	struct pca953x_chip *chip = gpiochip_get_data(gc);
	u8 outreg = pca953x_recalc_addr(chip, chip->regs->output, off);
	u8 bit = BIT(off % BANK_SZ);

	mutex_lock(&chip->i2c_lock);
	regmap_write_bits(chip->regmap, outreg, bit, val ? bit : 0);
	mutex_unlock(&chip->i2c_lock);
}

static int pca953x_gpio_get_direction(struct gpio_chip *gc, unsigned off)
{
	struct pca953x_chip *chip = gpiochip_get_data(gc);
	u8 dirreg = pca953x_recalc_addr(chip, chip->regs->direction, off);
	u8 bit = BIT(off % BANK_SZ);
	u32 reg_val;
	int ret;

	mutex_lock(&chip->i2c_lock);
	ret = regmap_read(chip->regmap, dirreg, &reg_val);
	mutex_unlock(&chip->i2c_lock);
	if (ret < 0)
		return ret;

	if (reg_val & bit)
		return GPIO_LINE_DIRECTION_IN;

	return GPIO_LINE_DIRECTION_OUT;
}

static int pca953x_gpio_get_multiple(struct gpio_chip *gc,
				     unsigned long *mask, unsigned long *bits)
{
	struct pca953x_chip *chip = gpiochip_get_data(gc);
	DECLARE_BITMAP(reg_val, MAX_LINE);
	int ret;

	mutex_lock(&chip->i2c_lock);
	ret = pca953x_read_regs(chip, chip->regs->input, reg_val);
	mutex_unlock(&chip->i2c_lock);
	if (ret)
		return ret;

	bitmap_replace(bits, bits, reg_val, mask, gc->ngpio);
	return 0;
}

static void pca953x_gpio_set_multiple(struct gpio_chip *gc,
				      unsigned long *mask, unsigned long *bits)
{
	struct pca953x_chip *chip = gpiochip_get_data(gc);
	DECLARE_BITMAP(reg_val, MAX_LINE);
	int ret;

	mutex_lock(&chip->i2c_lock);
	ret = pca953x_read_regs(chip, chip->regs->output, reg_val);
	if (ret)
		goto exit;

	bitmap_replace(reg_val, reg_val, bits, mask, gc->ngpio);

	pca953x_write_regs(chip, chip->regs->output, reg_val);
exit:
	mutex_unlock(&chip->i2c_lock);
}

static int pca953x_gpio_set_pull_up_down(struct pca953x_chip *chip,
					 unsigned int offset,
					 unsigned long config)
{
	u8 pull_en_reg = pca953x_recalc_addr(chip, PCAL953X_PULL_EN, offset);
	u8 pull_sel_reg = pca953x_recalc_addr(chip, PCAL953X_PULL_SEL, offset);
	u8 bit = BIT(offset % BANK_SZ);
	int ret;

	/*
	 * pull-up/pull-down configuration requires PCAL extended
	 * registers
	 */
	if (!(chip->driver_data & PCA_PCAL))
		return -ENOTSUPP;

	mutex_lock(&chip->i2c_lock);

	/* Disable pull-up/pull-down */
	ret = regmap_write_bits(chip->regmap, pull_en_reg, bit, 0);
	if (ret)
		goto exit;

	/* Configure pull-up/pull-down */
	if (config == PIN_CONFIG_BIAS_PULL_UP)
		ret = regmap_write_bits(chip->regmap, pull_sel_reg, bit, bit);
	else if (config == PIN_CONFIG_BIAS_PULL_DOWN)
		ret = regmap_write_bits(chip->regmap, pull_sel_reg, bit, 0);
	if (ret)
		goto exit;

	/* Enable pull-up/pull-down */
	ret = regmap_write_bits(chip->regmap, pull_en_reg, bit, bit);

exit:
	mutex_unlock(&chip->i2c_lock);
	return ret;
}

static int pca953x_gpio_set_config(struct gpio_chip *gc, unsigned int offset,
				   unsigned long config)
{
	struct pca953x_chip *chip = gpiochip_get_data(gc);

	switch (pinconf_to_config_param(config)) {
	case PIN_CONFIG_BIAS_PULL_UP:
	case PIN_CONFIG_BIAS_PULL_DOWN:
		return pca953x_gpio_set_pull_up_down(chip, offset, config);
	default:
		return -ENOTSUPP;
	}
}

static void pca953x_setup_gpio(struct pca953x_chip *chip, int gpios)
{
	struct gpio_chip *gc;

	gc = &chip->gpio_chip;

	gc->direction_input  = pca953x_gpio_direction_input;
	gc->direction_output = pca953x_gpio_direction_output;
	gc->get = pca953x_gpio_get_value;
	gc->set = pca953x_gpio_set_value;
	gc->get_direction = pca953x_gpio_get_direction;
	gc->get_multiple = pca953x_gpio_get_multiple;
	gc->set_multiple = pca953x_gpio_set_multiple;
	gc->set_config = pca953x_gpio_set_config;
	gc->can_sleep = true;

	gc->base = chip->gpio_start;
	gc->ngpio = gpios;
	gc->label = dev_name(&chip->client->dev);
	gc->parent = &chip->client->dev;
	gc->owner = THIS_MODULE;
	gc->names = chip->names;
}

#ifdef CONFIG_GPIO_PCA953X_IRQ
static void pca953x_irq_mask(struct irq_data *d)
{
	struct gpio_chip *gc = irq_data_get_irq_chip_data(d);
	struct pca953x_chip *chip = gpiochip_get_data(gc);
	irq_hw_number_t hwirq = irqd_to_hwirq(d);

	clear_bit(hwirq, chip->irq_mask);
}

static void pca953x_irq_unmask(struct irq_data *d)
{
	struct gpio_chip *gc = irq_data_get_irq_chip_data(d);
	struct pca953x_chip *chip = gpiochip_get_data(gc);
	irq_hw_number_t hwirq = irqd_to_hwirq(d);

	set_bit(hwirq, chip->irq_mask);
}

static int pca953x_irq_set_wake(struct irq_data *d, unsigned int on)
{
	struct gpio_chip *gc = irq_data_get_irq_chip_data(d);
	struct pca953x_chip *chip = gpiochip_get_data(gc);

	if (on)
		atomic_inc(&chip->wakeup_path);
	else
		atomic_dec(&chip->wakeup_path);

	return irq_set_irq_wake(chip->client->irq, on);
}

static void pca953x_irq_bus_lock(struct irq_data *d)
{
	struct gpio_chip *gc = irq_data_get_irq_chip_data(d);
	struct pca953x_chip *chip = gpiochip_get_data(gc);

	mutex_lock(&chip->irq_lock);
}

static void pca953x_irq_bus_sync_unlock(struct irq_data *d)
{
	struct gpio_chip *gc = irq_data_get_irq_chip_data(d);
	struct pca953x_chip *chip = gpiochip_get_data(gc);
	DECLARE_BITMAP(irq_mask, MAX_LINE);
	DECLARE_BITMAP(reg_direction, MAX_LINE);
	int level;

	if (chip->driver_data & PCA_PCAL) {
		/* Enable latch on interrupt-enabled inputs */
		pca953x_write_regs(chip, PCAL953X_IN_LATCH, chip->irq_mask);

		bitmap_complement(irq_mask, chip->irq_mask, gc->ngpio);

		/* Unmask enabled interrupts */
		pca953x_write_regs(chip, PCAL953X_INT_MASK, irq_mask);
	}

	/* Switch direction to input if needed */
	pca953x_read_regs(chip, chip->regs->direction, reg_direction);

	bitmap_or(irq_mask, chip->irq_trig_fall, chip->irq_trig_raise, gc->ngpio);
	bitmap_complement(reg_direction, reg_direction, gc->ngpio);
	bitmap_and(irq_mask, irq_mask, reg_direction, gc->ngpio);

	/* Look for any newly setup interrupt */
	for_each_set_bit(level, irq_mask, gc->ngpio)
		pca953x_gpio_direction_input(&chip->gpio_chip, level);

	mutex_unlock(&chip->irq_lock);
}

static int pca953x_irq_set_type(struct irq_data *d, unsigned int type)
{
	struct gpio_chip *gc = irq_data_get_irq_chip_data(d);
	struct pca953x_chip *chip = gpiochip_get_data(gc);
	irq_hw_number_t hwirq = irqd_to_hwirq(d);

	if (!(type & IRQ_TYPE_EDGE_BOTH)) {
		dev_err(&chip->client->dev, "irq %d: unsupported type %d\n",
			d->irq, type);
		return -EINVAL;
	}

	assign_bit(hwirq, chip->irq_trig_fall, type & IRQ_TYPE_EDGE_FALLING);
	assign_bit(hwirq, chip->irq_trig_raise, type & IRQ_TYPE_EDGE_RISING);

	return 0;
}

static void pca953x_irq_shutdown(struct irq_data *d)
{
	struct gpio_chip *gc = irq_data_get_irq_chip_data(d);
	struct pca953x_chip *chip = gpiochip_get_data(gc);
	irq_hw_number_t hwirq = irqd_to_hwirq(d);

	clear_bit(hwirq, chip->irq_trig_raise);
	clear_bit(hwirq, chip->irq_trig_fall);
}

static bool pca953x_irq_pending(struct pca953x_chip *chip, unsigned long *pending)
{
	struct gpio_chip *gc = &chip->gpio_chip;
	DECLARE_BITMAP(reg_direction, MAX_LINE);
	DECLARE_BITMAP(old_stat, MAX_LINE);
	DECLARE_BITMAP(cur_stat, MAX_LINE);
	DECLARE_BITMAP(new_stat, MAX_LINE);
	DECLARE_BITMAP(trigger, MAX_LINE);
	int ret;

	if (chip->driver_data & PCA_PCAL) {
		/* Read the current interrupt status from the device */
		ret = pca953x_read_regs(chip, PCAL953X_INT_STAT, trigger);
		if (ret)
			return false;

		/* Check latched inputs and clear interrupt status */
		ret = pca953x_read_regs(chip, chip->regs->input, cur_stat);
		if (ret)
			return false;

		/* Apply filter for rising/falling edge selection */
		bitmap_replace(new_stat, chip->irq_trig_fall, chip->irq_trig_raise, cur_stat, gc->ngpio);

		bitmap_and(pending, new_stat, trigger, gc->ngpio);

		return !bitmap_empty(pending, gc->ngpio);
	}

	ret = pca953x_read_regs(chip, chip->regs->input, cur_stat);
	if (ret)
		return false;

	/* Remove output pins from the equation */
	pca953x_read_regs(chip, chip->regs->direction, reg_direction);

	bitmap_copy(old_stat, chip->irq_stat, gc->ngpio);

	bitmap_and(new_stat, cur_stat, reg_direction, gc->ngpio);
	bitmap_xor(cur_stat, new_stat, old_stat, gc->ngpio);
	bitmap_and(trigger, cur_stat, chip->irq_mask, gc->ngpio);

	if (bitmap_empty(trigger, gc->ngpio))
		return false;

	bitmap_copy(chip->irq_stat, new_stat, gc->ngpio);

	bitmap_and(cur_stat, chip->irq_trig_fall, old_stat, gc->ngpio);
	bitmap_and(old_stat, chip->irq_trig_raise, new_stat, gc->ngpio);
	bitmap_or(new_stat, old_stat, cur_stat, gc->ngpio);
	bitmap_and(pending, new_stat, trigger, gc->ngpio);

	return !bitmap_empty(pending, gc->ngpio);
}

static irqreturn_t pca953x_irq_handler(int irq, void *devid)
{
	struct pca953x_chip *chip = devid;
	struct gpio_chip *gc = &chip->gpio_chip;
	DECLARE_BITMAP(pending, MAX_LINE);
	int level;
	bool ret;

	mutex_lock(&chip->i2c_lock);
	ret = pca953x_irq_pending(chip, pending);
	mutex_unlock(&chip->i2c_lock);

	for_each_set_bit(level, pending, gc->ngpio)
		handle_nested_irq(irq_find_mapping(gc->irq.domain, level));

	return IRQ_RETVAL(ret);
}

static int pca953x_irq_setup(struct pca953x_chip *chip, int irq_base)
{
	struct i2c_client *client = chip->client;
	struct irq_chip *irq_chip = &chip->irq_chip;
	DECLARE_BITMAP(reg_direction, MAX_LINE);
	DECLARE_BITMAP(irq_stat, MAX_LINE);
	int ret;

	if (dmi_first_match(pca953x_dmi_acpi_irq_info)) {
		ret = pca953x_acpi_get_irq(&client->dev);
		if (ret > 0)
			client->irq = ret;
	}

	if (!client->irq)
		return 0;

	if (irq_base == -1)
		return 0;

	if (!(chip->driver_data & PCA_INT))
		return 0;

	ret = pca953x_read_regs(chip, chip->regs->input, irq_stat);
	if (ret)
		return ret;

	/*
	 * There is no way to know which GPIO line generated the
	 * interrupt.  We have to rely on the previous read for
	 * this purpose.
	 */
	pca953x_read_regs(chip, chip->regs->direction, reg_direction);
	bitmap_and(chip->irq_stat, irq_stat, reg_direction, chip->gpio_chip.ngpio);
	mutex_init(&chip->irq_lock);

	ret = devm_request_threaded_irq(&client->dev, client->irq,
					NULL, pca953x_irq_handler,
					IRQF_ONESHOT | IRQF_SHARED,
					dev_name(&client->dev), chip);
	if (ret) {
		dev_err(&client->dev, "failed to request irq %d\n",
			client->irq);
		return ret;
	}

	irq_chip->name = dev_name(&chip->client->dev);
	irq_chip->irq_mask = pca953x_irq_mask;
	irq_chip->irq_unmask = pca953x_irq_unmask;
	irq_chip->irq_set_wake = pca953x_irq_set_wake;
	irq_chip->irq_bus_lock = pca953x_irq_bus_lock;
	irq_chip->irq_bus_sync_unlock = pca953x_irq_bus_sync_unlock;
	irq_chip->irq_set_type = pca953x_irq_set_type;
	irq_chip->irq_shutdown = pca953x_irq_shutdown;

	ret = gpiochip_irqchip_add_nested(&chip->gpio_chip, irq_chip,
					  irq_base, handle_simple_irq,
					  IRQ_TYPE_NONE);
	if (ret) {
		dev_err(&client->dev,
			"could not connect irqchip to gpiochip\n");
		return ret;
	}

	gpiochip_set_nested_irqchip(&chip->gpio_chip, irq_chip, client->irq);

	return 0;
}

#else /* CONFIG_GPIO_PCA953X_IRQ */
static int pca953x_irq_setup(struct pca953x_chip *chip,
			     int irq_base)
{
	struct i2c_client *client = chip->client;

	if (client->irq && irq_base != -1 && (chip->driver_data & PCA_INT))
		dev_warn(&client->dev, "interrupt support not compiled in\n");

	return 0;
}
#endif

static int device_pca95xx_init(struct pca953x_chip *chip, u32 invert)
{
	DECLARE_BITMAP(val, MAX_LINE);
	int ret;

	ret = regcache_sync_region(chip->regmap, chip->regs->output,
				   chip->regs->output + NBANK(chip));
	if (ret)
		goto out;

	ret = regcache_sync_region(chip->regmap, chip->regs->direction,
				   chip->regs->direction + NBANK(chip));
	if (ret)
		goto out;

	/* set platform specific polarity inversion */
	if (invert)
		bitmap_fill(val, MAX_LINE);
	else
		bitmap_zero(val, MAX_LINE);

	ret = pca953x_write_regs(chip, chip->regs->invert, val);
out:
	return ret;
}

static int device_pca957x_init(struct pca953x_chip *chip, u32 invert)
{
	DECLARE_BITMAP(val, MAX_LINE);
	int ret;

	ret = device_pca95xx_init(chip, invert);
	if (ret)
		goto out;

	/* To enable register 6, 7 to control pull up and pull down */
	memset(val, 0x02, NBANK(chip));
	ret = pca953x_write_regs(chip, PCA957X_BKEN, val);
	if (ret)
		goto out;

	return 0;
out:
	return ret;
}

static int pca953x_probe(struct i2c_client *client,
			 const struct i2c_device_id *i2c_id)
{
	struct pca953x_platform_data *pdata;
	struct pca953x_chip *chip;
	int irq_base = 0;
	int ret;
	u32 invert = 0;
	struct regulator *reg;
	const struct regmap_config *regmap_config;

	chip = devm_kzalloc(&client->dev, sizeof(*chip), GFP_KERNEL);
	if (chip == NULL)
		return -ENOMEM;

	pdata = dev_get_platdata(&client->dev);
	if (pdata) {
		irq_base = pdata->irq_base;
		chip->gpio_start = pdata->gpio_base;
		invert = pdata->invert;
		chip->names = pdata->names;
	} else {
		struct gpio_desc *reset_gpio;

		chip->gpio_start = -1;
		irq_base = 0;

		/*
		 * See if we need to de-assert a reset pin.
		 *
		 * There is no known ACPI-enabled platforms that are
		 * using "reset" GPIO. Otherwise any of those platform
		 * must use _DSD method with corresponding property.
		 */
		reset_gpio = devm_gpiod_get_optional(&client->dev, "reset",
						     GPIOD_OUT_LOW);
		if (IS_ERR(reset_gpio))
			return PTR_ERR(reset_gpio);
	}

	chip->client = client;

	reg = devm_regulator_get(&client->dev, "vcc");
	if (IS_ERR(reg)) {
		ret = PTR_ERR(reg);
		if (ret != -EPROBE_DEFER)
			dev_err(&client->dev, "reg get err: %d\n", ret);
		return ret;
	}
	ret = regulator_enable(reg);
	if (ret) {
		dev_err(&client->dev, "reg en err: %d\n", ret);
		return ret;
	}
	chip->regulator = reg;

	if (i2c_id) {
		chip->driver_data = i2c_id->driver_data;
	} else {
		const void *match;

		match = device_get_match_data(&client->dev);
		if (!match) {
			ret = -ENODEV;
			goto err_exit;
		}

		chip->driver_data = (uintptr_t)match;
	}

	i2c_set_clientdata(client, chip);

	pca953x_setup_gpio(chip, chip->driver_data & PCA_GPIO_MASK);

	if (NBANK(chip) > 2 || PCA_CHIP_TYPE(chip->driver_data) == PCA957X_TYPE) {
		dev_info(&client->dev, "using AI\n");
		regmap_config = &pca953x_ai_i2c_regmap;
	} else {
		dev_info(&client->dev, "using no AI\n");
		regmap_config = &pca953x_i2c_regmap;
	}

	chip->regmap = devm_regmap_init_i2c(client, regmap_config);
	if (IS_ERR(chip->regmap)) {
		ret = PTR_ERR(chip->regmap);
		goto err_exit;
	}

	regcache_mark_dirty(chip->regmap);

	mutex_init(&chip->i2c_lock);
	/*
	 * In case we have an i2c-mux controlled by a GPIO provided by an
	 * expander using the same driver higher on the device tree, read the
	 * i2c adapter nesting depth and use the retrieved value as lockdep
	 * subclass for chip->i2c_lock.
	 *
	 * REVISIT: This solution is not complete. It protects us from lockdep
	 * false positives when the expander controlling the i2c-mux is on
	 * a different level on the device tree, but not when it's on the same
	 * level on a different branch (in which case the subclass number
	 * would be the same).
	 *
	 * TODO: Once a correct solution is developed, a similar fix should be
	 * applied to all other i2c-controlled GPIO expanders (and potentially
	 * regmap-i2c).
	 */
	lockdep_set_subclass(&chip->i2c_lock,
			     i2c_adapter_depth(client->adapter));

	/* initialize cached registers from their original values.
	 * we can't share this chip with another i2c master.
	 */

	if (PCA_CHIP_TYPE(chip->driver_data) == PCA953X_TYPE) {
		chip->regs = &pca953x_regs;
		ret = device_pca95xx_init(chip, invert);
	} else {
		chip->regs = &pca957x_regs;
		ret = device_pca957x_init(chip, invert);
	}
	if (ret)
		goto err_exit;

	ret = devm_gpiochip_add_data(&client->dev, &chip->gpio_chip, chip);
	if (ret)
		goto err_exit;

	ret = pca953x_irq_setup(chip, irq_base);
	if (ret)
		goto err_exit;

	if (pdata && pdata->setup) {
		ret = pdata->setup(client, chip->gpio_chip.base,
				   chip->gpio_chip.ngpio, pdata->context);
		if (ret < 0)
			dev_warn(&client->dev, "setup failed, %d\n", ret);
	}

	return 0;

err_exit:
	regulator_disable(chip->regulator);
	return ret;
}

static int pca953x_remove(struct i2c_client *client)
{
	struct pca953x_platform_data *pdata = dev_get_platdata(&client->dev);
	struct pca953x_chip *chip = i2c_get_clientdata(client);
	int ret;

	if (pdata && pdata->teardown) {
		ret = pdata->teardown(client, chip->gpio_chip.base,
				      chip->gpio_chip.ngpio, pdata->context);
		if (ret < 0)
			dev_err(&client->dev, "teardown failed, %d\n", ret);
	} else {
		ret = 0;
	}

	regulator_disable(chip->regulator);

	return ret;
}

#ifdef CONFIG_PM_SLEEP
static int pca953x_regcache_sync(struct device *dev)
{
	struct pca953x_chip *chip = dev_get_drvdata(dev);
	int ret;

	/*
	 * The ordering between direction and output is important,
	 * sync these registers first and only then sync the rest.
	 */
	ret = regcache_sync_region(chip->regmap, chip->regs->direction,
				   chip->regs->direction + NBANK(chip));
	if (ret) {
		dev_err(dev, "Failed to sync GPIO dir registers: %d\n", ret);
		return ret;
	}

	ret = regcache_sync_region(chip->regmap, chip->regs->output,
				   chip->regs->output + NBANK(chip));
	if (ret) {
		dev_err(dev, "Failed to sync GPIO out registers: %d\n", ret);
		return ret;
	}

#ifdef CONFIG_GPIO_PCA953X_IRQ
	if (chip->driver_data & PCA_PCAL) {
		ret = regcache_sync_region(chip->regmap, PCAL953X_IN_LATCH,
					   PCAL953X_IN_LATCH + NBANK(chip));
		if (ret) {
			dev_err(dev, "Failed to sync INT latch registers: %d\n",
				ret);
			return ret;
		}

		ret = regcache_sync_region(chip->regmap, PCAL953X_INT_MASK,
					   PCAL953X_INT_MASK + NBANK(chip));
		if (ret) {
			dev_err(dev, "Failed to sync INT mask registers: %d\n",
				ret);
			return ret;
		}
	}
#endif

	return 0;
}

static int pca953x_suspend(struct device *dev)
{
	struct pca953x_chip *chip = dev_get_drvdata(dev);

	regcache_cache_only(chip->regmap, true);

	if (atomic_read(&chip->wakeup_path))
		device_set_wakeup_path(dev);
	else
		regulator_disable(chip->regulator);

	return 0;
}

static int pca953x_resume(struct device *dev)
{
	struct pca953x_chip *chip = dev_get_drvdata(dev);
	int ret;

	if (!atomic_read(&chip->wakeup_path)) {
		ret = regulator_enable(chip->regulator);
		if (ret) {
			dev_err(dev, "Failed to enable regulator: %d\n", ret);
			return 0;
		}
	}

	regcache_cache_only(chip->regmap, false);
	regcache_mark_dirty(chip->regmap);
	ret = pca953x_regcache_sync(dev);
	if (ret)
		return ret;

	ret = regcache_sync(chip->regmap);
	if (ret) {
		dev_err(dev, "Failed to restore register map: %d\n", ret);
		return ret;
	}

	return 0;
}
#endif

/* convenience to stop overlong match-table lines */
#define OF_953X(__nrgpio, __int) (void *)(__nrgpio | PCA953X_TYPE | __int)
#define OF_957X(__nrgpio, __int) (void *)(__nrgpio | PCA957X_TYPE | __int)

static const struct of_device_id pca953x_dt_ids[] = {
	{ .compatible = "nxp,pca6416", .data = OF_953X(16, PCA_INT), },
	{ .compatible = "nxp,pca9505", .data = OF_953X(40, PCA_INT), },
	{ .compatible = "nxp,pca9534", .data = OF_953X( 8, PCA_INT), },
	{ .compatible = "nxp,pca9535", .data = OF_953X(16, PCA_INT), },
	{ .compatible = "nxp,pca9536", .data = OF_953X( 4, 0), },
	{ .compatible = "nxp,pca9537", .data = OF_953X( 4, PCA_INT), },
	{ .compatible = "nxp,pca9538", .data = OF_953X( 8, PCA_INT), },
	{ .compatible = "nxp,pca9539", .data = OF_953X(16, PCA_INT), },
	{ .compatible = "nxp,pca9554", .data = OF_953X( 8, PCA_INT), },
	{ .compatible = "nxp,pca9555", .data = OF_953X(16, PCA_INT), },
	{ .compatible = "nxp,pca9556", .data = OF_953X( 8, 0), },
	{ .compatible = "nxp,pca9557", .data = OF_953X( 8, 0), },
	{ .compatible = "nxp,pca9574", .data = OF_957X( 8, PCA_INT), },
	{ .compatible = "nxp,pca9575", .data = OF_957X(16, PCA_INT), },
	{ .compatible = "nxp,pca9698", .data = OF_953X(40, 0), },

	{ .compatible = "nxp,pcal6416", .data = OF_953X(16, PCA_LATCH_INT), },
	{ .compatible = "nxp,pcal6524", .data = OF_953X(24, PCA_LATCH_INT), },
	{ .compatible = "nxp,pcal9555a", .data = OF_953X(16, PCA_LATCH_INT), },

	{ .compatible = "maxim,max7310", .data = OF_953X( 8, 0), },
	{ .compatible = "maxim,max7312", .data = OF_953X(16, PCA_INT), },
	{ .compatible = "maxim,max7313", .data = OF_953X(16, PCA_INT), },
	{ .compatible = "maxim,max7315", .data = OF_953X( 8, PCA_INT), },
	{ .compatible = "maxim,max7318", .data = OF_953X(16, PCA_INT), },

	{ .compatible = "ti,pca6107", .data = OF_953X( 8, PCA_INT), },
	{ .compatible = "ti,pca9536", .data = OF_953X( 4, 0), },
	{ .compatible = "ti,tca6408", .data = OF_953X( 8, PCA_INT), },
	{ .compatible = "ti,tca6416", .data = OF_953X(16, PCA_INT), },
	{ .compatible = "ti,tca6424", .data = OF_953X(24, PCA_INT), },
	{ .compatible = "ti,tca9539", .data = OF_953X(16, PCA_INT), },

	{ .compatible = "onnn,cat9554", .data = OF_953X( 8, PCA_INT), },
	{ .compatible = "onnn,pca9654", .data = OF_953X( 8, PCA_INT), },

	{ .compatible = "exar,xra1202", .data = OF_953X( 8, 0), },
	{ }
};

MODULE_DEVICE_TABLE(of, pca953x_dt_ids);

static SIMPLE_DEV_PM_OPS(pca953x_pm_ops, pca953x_suspend, pca953x_resume);

static struct i2c_driver pca953x_driver = {
	.driver = {
		.name	= "pca953x",
		.pm	= &pca953x_pm_ops,
		.of_match_table = pca953x_dt_ids,
		.acpi_match_table = pca953x_acpi_ids,
	},
	.probe		= pca953x_probe,
	.remove		= pca953x_remove,
	.id_table	= pca953x_id,
};

static int __init pca953x_init(void)
{
	return i2c_add_driver(&pca953x_driver);
}
/* register after i2c postcore initcall and before
 * subsys initcalls that may rely on these GPIOs
 */
subsys_initcall(pca953x_init);

static void __exit pca953x_exit(void)
{
	i2c_del_driver(&pca953x_driver);
}
module_exit(pca953x_exit);

MODULE_AUTHOR("eric miao <eric.miao@marvell.com>");
MODULE_DESCRIPTION("GPIO expander driver for PCA953x");
MODULE_LICENSE("GPL");<|MERGE_RESOLUTION|>--- conflicted
+++ resolved
@@ -385,8 +385,6 @@
 	.volatile_reg = pca953x_volatile_register,
 
 	.disable_locking = true,
-<<<<<<< HEAD
-=======
 	.cache_type = REGCACHE_RBTREE,
 	.max_register = 0x7f,
 };
@@ -403,29 +401,10 @@
 	.volatile_reg = pca953x_volatile_register,
 
 	.disable_locking = true,
->>>>>>> 84569f32
 	.cache_type = REGCACHE_RBTREE,
 	.max_register = 0x7f,
 };
 
-<<<<<<< HEAD
-static const struct regmap_config pca953x_ai_i2c_regmap = {
-	.reg_bits = 8,
-	.val_bits = 8,
-
-	.read_flag_mask = REG_ADDR_AI,
-	.write_flag_mask = REG_ADDR_AI,
-
-	.readable_reg = pca953x_readable_register,
-	.writeable_reg = pca953x_writeable_register,
-	.volatile_reg = pca953x_volatile_register,
-
-	.cache_type = REGCACHE_RBTREE,
-	.max_register = 0x7f,
-};
-
-=======
->>>>>>> 84569f32
 static u8 pca953x_recalc_addr(struct pca953x_chip *chip, int reg, int off)
 {
 	int bank_shift = pca953x_bank_shift(chip);
