/*
 * Copyright(c) 2013-2015 Intel Corporation. All rights reserved.
 *
 * This program is free software; you can redistribute it and/or modify
 * it under the terms of version 2 of the GNU General Public License as
 * published by the Free Software Foundation.
 *
 * This program is distributed in the hope that it will be useful, but
 * WITHOUT ANY WARRANTY; without even the implied warranty of
 * MERCHANTABILITY or FITNESS FOR A PARTICULAR PURPOSE.  See the GNU
 * General Public License for more details.
 */
#define pr_fmt(fmt) KBUILD_MODNAME ": " fmt
#include <linux/sched/mm.h>
#include <linux/vmalloc.h>
#include <linux/uaccess.h>
#include <linux/module.h>
#include <linux/blkdev.h>
#include <linux/fcntl.h>
#include <linux/async.h>
#include <linux/genhd.h>
#include <linux/ndctl.h>
#include <linux/sched.h>
#include <linux/slab.h>
#include <linux/fs.h>
#include <linux/io.h>
#include <linux/mm.h>
#include <linux/nd.h>
#include "nd-core.h"
#include "nd.h"
#include "pfn.h"

int nvdimm_major;
static int nvdimm_bus_major;
static struct class *nd_class;
static DEFINE_IDA(nd_ida);

static int to_nd_device_type(struct device *dev)
{
	if (is_nvdimm(dev))
		return ND_DEVICE_DIMM;
	else if (is_memory(dev))
		return ND_DEVICE_REGION_PMEM;
	else if (is_nd_blk(dev))
		return ND_DEVICE_REGION_BLK;
	else if (is_nd_dax(dev))
		return ND_DEVICE_DAX_PMEM;
	else if (is_nd_region(dev->parent))
		return nd_region_to_nstype(to_nd_region(dev->parent));

	return 0;
}

static int nvdimm_bus_uevent(struct device *dev, struct kobj_uevent_env *env)
{
	/*
	 * Ensure that region devices always have their numa node set as
	 * early as possible.
	 */
	if (is_nd_region(dev))
		set_dev_node(dev, to_nd_region(dev)->numa_node);
	return add_uevent_var(env, "MODALIAS=" ND_DEVICE_MODALIAS_FMT,
			to_nd_device_type(dev));
}

static struct module *to_bus_provider(struct device *dev)
{
	/* pin bus providers while regions are enabled */
	if (is_nd_region(dev)) {
		struct nvdimm_bus *nvdimm_bus = walk_to_nvdimm_bus(dev);

		return nvdimm_bus->nd_desc->module;
	}
	return NULL;
}

static void nvdimm_bus_probe_start(struct nvdimm_bus *nvdimm_bus)
{
	nvdimm_bus_lock(&nvdimm_bus->dev);
	nvdimm_bus->probe_active++;
	nvdimm_bus_unlock(&nvdimm_bus->dev);
}

static void nvdimm_bus_probe_end(struct nvdimm_bus *nvdimm_bus)
{
	nvdimm_bus_lock(&nvdimm_bus->dev);
	if (--nvdimm_bus->probe_active == 0)
		wake_up(&nvdimm_bus->probe_wait);
	nvdimm_bus_unlock(&nvdimm_bus->dev);
}

static int nvdimm_bus_probe(struct device *dev)
{
	struct nd_device_driver *nd_drv = to_nd_device_driver(dev->driver);
	struct module *provider = to_bus_provider(dev);
	struct nvdimm_bus *nvdimm_bus = walk_to_nvdimm_bus(dev);
	int rc;

	if (!try_module_get(provider))
		return -ENXIO;

	nvdimm_bus_probe_start(nvdimm_bus);
	rc = nd_drv->probe(dev);
	if (rc == 0)
		nd_region_probe_success(nvdimm_bus, dev);
	else
		nd_region_disable(nvdimm_bus, dev);
	nvdimm_bus_probe_end(nvdimm_bus);

	dev_dbg(&nvdimm_bus->dev, "%s.probe(%s) = %d\n", dev->driver->name,
			dev_name(dev), rc);

	if (rc != 0)
		module_put(provider);
	return rc;
}

static int nvdimm_bus_remove(struct device *dev)
{
	struct nd_device_driver *nd_drv = to_nd_device_driver(dev->driver);
	struct module *provider = to_bus_provider(dev);
	struct nvdimm_bus *nvdimm_bus = walk_to_nvdimm_bus(dev);
	int rc = 0;

	if (nd_drv->remove)
		rc = nd_drv->remove(dev);
	nd_region_disable(nvdimm_bus, dev);

	dev_dbg(&nvdimm_bus->dev, "%s.remove(%s) = %d\n", dev->driver->name,
			dev_name(dev), rc);
	module_put(provider);
	return rc;
}

static void nvdimm_bus_shutdown(struct device *dev)
{
	struct nvdimm_bus *nvdimm_bus = walk_to_nvdimm_bus(dev);
	struct nd_device_driver *nd_drv = NULL;

	if (dev->driver)
		nd_drv = to_nd_device_driver(dev->driver);

	if (nd_drv && nd_drv->shutdown) {
		nd_drv->shutdown(dev);
		dev_dbg(&nvdimm_bus->dev, "%s.shutdown(%s)\n",
				dev->driver->name, dev_name(dev));
	}
}

void nd_device_notify(struct device *dev, enum nvdimm_event event)
{
	device_lock(dev);
	if (dev->driver) {
		struct nd_device_driver *nd_drv;

		nd_drv = to_nd_device_driver(dev->driver);
		if (nd_drv->notify)
			nd_drv->notify(dev, event);
	}
	device_unlock(dev);
}
EXPORT_SYMBOL(nd_device_notify);

void nvdimm_region_notify(struct nd_region *nd_region, enum nvdimm_event event)
{
	struct nvdimm_bus *nvdimm_bus = walk_to_nvdimm_bus(&nd_region->dev);

	if (!nvdimm_bus)
		return;

	/* caller is responsible for holding a reference on the device */
	nd_device_notify(&nd_region->dev, event);
}
EXPORT_SYMBOL_GPL(nvdimm_region_notify);

struct clear_badblocks_context {
	resource_size_t phys, cleared;
};

static int nvdimm_clear_badblocks_region(struct device *dev, void *data)
{
	struct clear_badblocks_context *ctx = data;
	struct nd_region *nd_region;
	resource_size_t ndr_end;
	sector_t sector;

	/* make sure device is a region */
	if (!is_nd_pmem(dev))
		return 0;

	nd_region = to_nd_region(dev);
	ndr_end = nd_region->ndr_start + nd_region->ndr_size - 1;

	/* make sure we are in the region */
	if (ctx->phys < nd_region->ndr_start
			|| (ctx->phys + ctx->cleared) > ndr_end)
		return 0;

	sector = (ctx->phys - nd_region->ndr_start) / 512;
	badblocks_clear(&nd_region->bb, sector, ctx->cleared / 512);

	if (nd_region->bb_state)
		sysfs_notify_dirent(nd_region->bb_state);

	return 0;
}

static void nvdimm_clear_badblocks_regions(struct nvdimm_bus *nvdimm_bus,
		phys_addr_t phys, u64 cleared)
{
	struct clear_badblocks_context ctx = {
		.phys = phys,
		.cleared = cleared,
	};

	device_for_each_child(&nvdimm_bus->dev, &ctx,
			nvdimm_clear_badblocks_region);
}

static void nvdimm_account_cleared_poison(struct nvdimm_bus *nvdimm_bus,
		phys_addr_t phys, u64 cleared)
{
	if (cleared > 0)
		nvdimm_forget_poison(nvdimm_bus, phys, cleared);

	if (cleared > 0 && cleared / 512)
		nvdimm_clear_badblocks_regions(nvdimm_bus, phys, cleared);
}

long nvdimm_clear_poison(struct device *dev, phys_addr_t phys,
		unsigned int len)
{
	struct nvdimm_bus *nvdimm_bus = walk_to_nvdimm_bus(dev);
	struct nvdimm_bus_descriptor *nd_desc;
	struct nd_cmd_clear_error clear_err;
	struct nd_cmd_ars_cap ars_cap;
	u32 clear_err_unit, mask;
	unsigned int noio_flag;
	int cmd_rc, rc;

	if (!nvdimm_bus)
		return -ENXIO;

	nd_desc = nvdimm_bus->nd_desc;
	/*
	 * if ndctl does not exist, it's PMEM_LEGACY and
	 * we want to just pretend everything is handled.
	 */
	if (!nd_desc->ndctl)
		return len;

	memset(&ars_cap, 0, sizeof(ars_cap));
	ars_cap.address = phys;
	ars_cap.length = len;
	noio_flag = memalloc_noio_save();
	rc = nd_desc->ndctl(nd_desc, NULL, ND_CMD_ARS_CAP, &ars_cap,
			sizeof(ars_cap), &cmd_rc);
	memalloc_noio_restore(noio_flag);
	if (rc < 0)
		return rc;
	if (cmd_rc < 0)
		return cmd_rc;
	clear_err_unit = ars_cap.clear_err_unit;
	if (!clear_err_unit || !is_power_of_2(clear_err_unit))
		return -ENXIO;

	mask = clear_err_unit - 1;
	if ((phys | len) & mask)
		return -ENXIO;
	memset(&clear_err, 0, sizeof(clear_err));
	clear_err.address = phys;
	clear_err.length = len;
	noio_flag = memalloc_noio_save();
	rc = nd_desc->ndctl(nd_desc, NULL, ND_CMD_CLEAR_ERROR, &clear_err,
			sizeof(clear_err), &cmd_rc);
	memalloc_noio_restore(noio_flag);
	if (rc < 0)
		return rc;
	if (cmd_rc < 0)
		return cmd_rc;

	nvdimm_account_cleared_poison(nvdimm_bus, phys, clear_err.cleared);

	return clear_err.cleared;
}
EXPORT_SYMBOL_GPL(nvdimm_clear_poison);

static int nvdimm_bus_match(struct device *dev, struct device_driver *drv);

static struct bus_type nvdimm_bus_type = {
	.name = "nd",
	.uevent = nvdimm_bus_uevent,
	.match = nvdimm_bus_match,
	.probe = nvdimm_bus_probe,
	.remove = nvdimm_bus_remove,
	.shutdown = nvdimm_bus_shutdown,
};

static void nvdimm_bus_release(struct device *dev)
{
	struct nvdimm_bus *nvdimm_bus;

	nvdimm_bus = container_of(dev, struct nvdimm_bus, dev);
	ida_simple_remove(&nd_ida, nvdimm_bus->id);
	kfree(nvdimm_bus);
}

static bool is_nvdimm_bus(struct device *dev)
{
	return dev->release == nvdimm_bus_release;
}

struct nvdimm_bus *walk_to_nvdimm_bus(struct device *nd_dev)
{
	struct device *dev;

	for (dev = nd_dev; dev; dev = dev->parent)
		if (is_nvdimm_bus(dev))
			break;
	dev_WARN_ONCE(nd_dev, !dev, "invalid dev, not on nd bus\n");
	if (dev)
		return to_nvdimm_bus(dev);
	return NULL;
}

struct nvdimm_bus *to_nvdimm_bus(struct device *dev)
{
	struct nvdimm_bus *nvdimm_bus;

	nvdimm_bus = container_of(dev, struct nvdimm_bus, dev);
	WARN_ON(!is_nvdimm_bus(dev));
	return nvdimm_bus;
}
EXPORT_SYMBOL_GPL(to_nvdimm_bus);

struct nvdimm_bus *nvdimm_bus_register(struct device *parent,
		struct nvdimm_bus_descriptor *nd_desc)
{
	struct nvdimm_bus *nvdimm_bus;
	int rc;

	nvdimm_bus = kzalloc(sizeof(*nvdimm_bus), GFP_KERNEL);
	if (!nvdimm_bus)
		return NULL;
	INIT_LIST_HEAD(&nvdimm_bus->list);
	INIT_LIST_HEAD(&nvdimm_bus->mapping_list);
	INIT_LIST_HEAD(&nvdimm_bus->poison_list);
	init_waitqueue_head(&nvdimm_bus->probe_wait);
	nvdimm_bus->id = ida_simple_get(&nd_ida, 0, 0, GFP_KERNEL);
	mutex_init(&nvdimm_bus->reconfig_mutex);
	spin_lock_init(&nvdimm_bus->poison_lock);
	if (nvdimm_bus->id < 0) {
		kfree(nvdimm_bus);
		return NULL;
	}
	nvdimm_bus->nd_desc = nd_desc;
	nvdimm_bus->dev.parent = parent;
	nvdimm_bus->dev.release = nvdimm_bus_release;
	nvdimm_bus->dev.groups = nd_desc->attr_groups;
	nvdimm_bus->dev.bus = &nvdimm_bus_type;
	dev_set_name(&nvdimm_bus->dev, "ndbus%d", nvdimm_bus->id);
	rc = device_register(&nvdimm_bus->dev);
	if (rc) {
		dev_dbg(&nvdimm_bus->dev, "registration failed: %d\n", rc);
		goto err;
	}

	return nvdimm_bus;
 err:
	put_device(&nvdimm_bus->dev);
	return NULL;
}
EXPORT_SYMBOL_GPL(nvdimm_bus_register);

void nvdimm_bus_unregister(struct nvdimm_bus *nvdimm_bus)
{
	if (!nvdimm_bus)
		return;
	device_unregister(&nvdimm_bus->dev);
}
EXPORT_SYMBOL_GPL(nvdimm_bus_unregister);

static int child_unregister(struct device *dev, void *data)
{
	/*
	 * the singular ndctl class device per bus needs to be
	 * "device_destroy"ed, so skip it here
	 *
	 * i.e. remove classless children
	 */
	if (dev->class)
		/* pass */;
	else
		nd_device_unregister(dev, ND_SYNC);
	return 0;
}

static void free_poison_list(struct list_head *poison_list)
{
	struct nd_poison *pl, *next;

	list_for_each_entry_safe(pl, next, poison_list, list) {
		list_del(&pl->list);
		kfree(pl);
	}
	list_del_init(poison_list);
}

static int nd_bus_remove(struct device *dev)
{
	struct nvdimm_bus *nvdimm_bus = to_nvdimm_bus(dev);

	mutex_lock(&nvdimm_bus_list_mutex);
	list_del_init(&nvdimm_bus->list);
	mutex_unlock(&nvdimm_bus_list_mutex);

	nd_synchronize();
	device_for_each_child(&nvdimm_bus->dev, NULL, child_unregister);

	spin_lock(&nvdimm_bus->poison_lock);
	free_poison_list(&nvdimm_bus->poison_list);
	spin_unlock(&nvdimm_bus->poison_lock);

	nvdimm_bus_destroy_ndctl(nvdimm_bus);

	return 0;
}

static int nd_bus_probe(struct device *dev)
{
	struct nvdimm_bus *nvdimm_bus = to_nvdimm_bus(dev);
	int rc;

	rc = nvdimm_bus_create_ndctl(nvdimm_bus);
	if (rc)
		return rc;

	mutex_lock(&nvdimm_bus_list_mutex);
	list_add_tail(&nvdimm_bus->list, &nvdimm_bus_list);
	mutex_unlock(&nvdimm_bus_list_mutex);

	/* enable bus provider attributes to look up their local context */
	dev_set_drvdata(dev, nvdimm_bus->nd_desc);

	return 0;
}

static struct nd_device_driver nd_bus_driver = {
	.probe = nd_bus_probe,
	.remove = nd_bus_remove,
	.drv = {
		.name = "nd_bus",
		.suppress_bind_attrs = true,
		.bus = &nvdimm_bus_type,
		.owner = THIS_MODULE,
		.mod_name = KBUILD_MODNAME,
	},
};

static int nvdimm_bus_match(struct device *dev, struct device_driver *drv)
{
	struct nd_device_driver *nd_drv = to_nd_device_driver(drv);

	if (is_nvdimm_bus(dev) && nd_drv == &nd_bus_driver)
		return true;

	return !!test_bit(to_nd_device_type(dev), &nd_drv->type);
}

static ASYNC_DOMAIN_EXCLUSIVE(nd_async_domain);

void nd_synchronize(void)
{
	async_synchronize_full_domain(&nd_async_domain);
}
EXPORT_SYMBOL_GPL(nd_synchronize);

static void nd_async_device_register(void *d, async_cookie_t cookie)
{
	struct device *dev = d;

	if (device_add(dev) != 0) {
		dev_err(dev, "%s: failed\n", __func__);
		put_device(dev);
	}
	put_device(dev);
}

static void nd_async_device_unregister(void *d, async_cookie_t cookie)
{
	struct device *dev = d;

	/* flush bus operations before delete */
	nvdimm_bus_lock(dev);
	nvdimm_bus_unlock(dev);

	device_unregister(dev);
	put_device(dev);
}

void __nd_device_register(struct device *dev)
{
	if (!dev)
		return;
	dev->bus = &nvdimm_bus_type;
	get_device(dev);
	async_schedule_domain(nd_async_device_register, dev,
			&nd_async_domain);
}

void nd_device_register(struct device *dev)
{
	device_initialize(dev);
	__nd_device_register(dev);
}
EXPORT_SYMBOL(nd_device_register);

void nd_device_unregister(struct device *dev, enum nd_async_mode mode)
{
	switch (mode) {
	case ND_ASYNC:
		get_device(dev);
		async_schedule_domain(nd_async_device_unregister, dev,
				&nd_async_domain);
		break;
	case ND_SYNC:
		nd_synchronize();
		device_unregister(dev);
		break;
	}
}
EXPORT_SYMBOL(nd_device_unregister);

/**
 * __nd_driver_register() - register a region or a namespace driver
 * @nd_drv: driver to register
 * @owner: automatically set by nd_driver_register() macro
 * @mod_name: automatically set by nd_driver_register() macro
 */
int __nd_driver_register(struct nd_device_driver *nd_drv, struct module *owner,
		const char *mod_name)
{
	struct device_driver *drv = &nd_drv->drv;

	if (!nd_drv->type) {
		pr_debug("driver type bitmask not set (%pf)\n",
				__builtin_return_address(0));
		return -EINVAL;
	}

	if (!nd_drv->probe) {
		pr_debug("%s ->probe() must be specified\n", mod_name);
		return -EINVAL;
	}

	drv->bus = &nvdimm_bus_type;
	drv->owner = owner;
	drv->mod_name = mod_name;

	return driver_register(drv);
}
EXPORT_SYMBOL(__nd_driver_register);

int nvdimm_revalidate_disk(struct gendisk *disk)
{
	struct device *dev = disk_to_dev(disk)->parent;
	struct nd_region *nd_region = to_nd_region(dev->parent);
	const char *pol = nd_region->ro ? "only" : "write";

	if (nd_region->ro == get_disk_ro(disk))
		return 0;

	dev_info(dev, "%s read-%s, marking %s read-%s\n",
			dev_name(&nd_region->dev), pol, disk->disk_name, pol);
	set_disk_ro(disk, nd_region->ro);

	return 0;

}
EXPORT_SYMBOL(nvdimm_revalidate_disk);

static ssize_t modalias_show(struct device *dev, struct device_attribute *attr,
		char *buf)
{
	return sprintf(buf, ND_DEVICE_MODALIAS_FMT "\n",
			to_nd_device_type(dev));
}
static DEVICE_ATTR_RO(modalias);

static ssize_t devtype_show(struct device *dev, struct device_attribute *attr,
		char *buf)
{
	return sprintf(buf, "%s\n", dev->type->name);
}
static DEVICE_ATTR_RO(devtype);

static struct attribute *nd_device_attributes[] = {
	&dev_attr_modalias.attr,
	&dev_attr_devtype.attr,
	NULL,
};

/**
 * nd_device_attribute_group - generic attributes for all devices on an nd bus
 */
struct attribute_group nd_device_attribute_group = {
	.attrs = nd_device_attributes,
};
EXPORT_SYMBOL_GPL(nd_device_attribute_group);

static ssize_t numa_node_show(struct device *dev,
		struct device_attribute *attr, char *buf)
{
	return sprintf(buf, "%d\n", dev_to_node(dev));
}
static DEVICE_ATTR_RO(numa_node);

static struct attribute *nd_numa_attributes[] = {
	&dev_attr_numa_node.attr,
	NULL,
};

static umode_t nd_numa_attr_visible(struct kobject *kobj, struct attribute *a,
		int n)
{
	if (!IS_ENABLED(CONFIG_NUMA))
		return 0;

	return a->mode;
}

/**
 * nd_numa_attribute_group - NUMA attributes for all devices on an nd bus
 */
struct attribute_group nd_numa_attribute_group = {
	.attrs = nd_numa_attributes,
	.is_visible = nd_numa_attr_visible,
};
EXPORT_SYMBOL_GPL(nd_numa_attribute_group);

int nvdimm_bus_create_ndctl(struct nvdimm_bus *nvdimm_bus)
{
	dev_t devt = MKDEV(nvdimm_bus_major, nvdimm_bus->id);
	struct device *dev;

	dev = device_create(nd_class, &nvdimm_bus->dev, devt, nvdimm_bus,
			"ndctl%d", nvdimm_bus->id);

	if (IS_ERR(dev))
		dev_dbg(&nvdimm_bus->dev, "failed to register ndctl%d: %ld\n",
				nvdimm_bus->id, PTR_ERR(dev));
	return PTR_ERR_OR_ZERO(dev);
}

void nvdimm_bus_destroy_ndctl(struct nvdimm_bus *nvdimm_bus)
{
	device_destroy(nd_class, MKDEV(nvdimm_bus_major, nvdimm_bus->id));
}

static const struct nd_cmd_desc __nd_cmd_dimm_descs[] = {
	[ND_CMD_IMPLEMENTED] = { },
	[ND_CMD_SMART] = {
		.out_num = 2,
		.out_sizes = { 4, 128, },
	},
	[ND_CMD_SMART_THRESHOLD] = {
		.out_num = 2,
		.out_sizes = { 4, 8, },
	},
	[ND_CMD_DIMM_FLAGS] = {
		.out_num = 2,
		.out_sizes = { 4, 4 },
	},
	[ND_CMD_GET_CONFIG_SIZE] = {
		.out_num = 3,
		.out_sizes = { 4, 4, 4, },
	},
	[ND_CMD_GET_CONFIG_DATA] = {
		.in_num = 2,
		.in_sizes = { 4, 4, },
		.out_num = 2,
		.out_sizes = { 4, UINT_MAX, },
	},
	[ND_CMD_SET_CONFIG_DATA] = {
		.in_num = 3,
		.in_sizes = { 4, 4, UINT_MAX, },
		.out_num = 1,
		.out_sizes = { 4, },
	},
	[ND_CMD_VENDOR] = {
		.in_num = 3,
		.in_sizes = { 4, 4, UINT_MAX, },
		.out_num = 3,
		.out_sizes = { 4, 4, UINT_MAX, },
	},
	[ND_CMD_CALL] = {
		.in_num = 2,
		.in_sizes = { sizeof(struct nd_cmd_pkg), UINT_MAX, },
		.out_num = 1,
		.out_sizes = { UINT_MAX, },
	},
};

const struct nd_cmd_desc *nd_cmd_dimm_desc(int cmd)
{
	if (cmd < ARRAY_SIZE(__nd_cmd_dimm_descs))
		return &__nd_cmd_dimm_descs[cmd];
	return NULL;
}
EXPORT_SYMBOL_GPL(nd_cmd_dimm_desc);

static const struct nd_cmd_desc __nd_cmd_bus_descs[] = {
	[ND_CMD_IMPLEMENTED] = { },
	[ND_CMD_ARS_CAP] = {
		.in_num = 2,
		.in_sizes = { 8, 8, },
		.out_num = 4,
		.out_sizes = { 4, 4, 4, 4, },
	},
	[ND_CMD_ARS_START] = {
		.in_num = 5,
		.in_sizes = { 8, 8, 2, 1, 5, },
		.out_num = 2,
		.out_sizes = { 4, 4, },
	},
	[ND_CMD_ARS_STATUS] = {
		.out_num = 3,
		.out_sizes = { 4, 4, UINT_MAX, },
	},
	[ND_CMD_CLEAR_ERROR] = {
		.in_num = 2,
		.in_sizes = { 8, 8, },
		.out_num = 3,
		.out_sizes = { 4, 4, 8, },
	},
	[ND_CMD_CALL] = {
		.in_num = 2,
		.in_sizes = { sizeof(struct nd_cmd_pkg), UINT_MAX, },
		.out_num = 1,
		.out_sizes = { UINT_MAX, },
	},
};

const struct nd_cmd_desc *nd_cmd_bus_desc(int cmd)
{
	if (cmd < ARRAY_SIZE(__nd_cmd_bus_descs))
		return &__nd_cmd_bus_descs[cmd];
	return NULL;
}
EXPORT_SYMBOL_GPL(nd_cmd_bus_desc);

u32 nd_cmd_in_size(struct nvdimm *nvdimm, int cmd,
		const struct nd_cmd_desc *desc, int idx, void *buf)
{
	if (idx >= desc->in_num)
		return UINT_MAX;

	if (desc->in_sizes[idx] < UINT_MAX)
		return desc->in_sizes[idx];

	if (nvdimm && cmd == ND_CMD_SET_CONFIG_DATA && idx == 2) {
		struct nd_cmd_set_config_hdr *hdr = buf;

		return hdr->in_length;
	} else if (nvdimm && cmd == ND_CMD_VENDOR && idx == 2) {
		struct nd_cmd_vendor_hdr *hdr = buf;

		return hdr->in_length;
	} else if (cmd == ND_CMD_CALL) {
		struct nd_cmd_pkg *pkg = buf;

		return pkg->nd_size_in;
	}

	return UINT_MAX;
}
EXPORT_SYMBOL_GPL(nd_cmd_in_size);

u32 nd_cmd_out_size(struct nvdimm *nvdimm, int cmd,
		const struct nd_cmd_desc *desc, int idx, const u32 *in_field,
		const u32 *out_field, unsigned long remainder)
{
	if (idx >= desc->out_num)
		return UINT_MAX;

	if (desc->out_sizes[idx] < UINT_MAX)
		return desc->out_sizes[idx];

	if (nvdimm && cmd == ND_CMD_GET_CONFIG_DATA && idx == 1)
		return in_field[1];
	else if (nvdimm && cmd == ND_CMD_VENDOR && idx == 2)
		return out_field[1];
	else if (!nvdimm && cmd == ND_CMD_ARS_STATUS && idx == 2) {
		/*
		 * Per table 9-276 ARS Data in ACPI 6.1, out_field[1] is
		 * "Size of Output Buffer in bytes, including this
		 * field."
		 */
		if (out_field[1] < 4)
			return 0;
		/*
		 * ACPI 6.1 is ambiguous if 'status' is included in the
		 * output size. If we encounter an output size that
		 * overshoots the remainder by 4 bytes, assume it was
		 * including 'status'.
		 */
		if (out_field[1] - 8 == remainder)
			return remainder;
		return out_field[1] - 4;
	} else if (cmd == ND_CMD_CALL) {
		struct nd_cmd_pkg *pkg = (struct nd_cmd_pkg *) in_field;

		return pkg->nd_size_out;
	}


	return UINT_MAX;
}
EXPORT_SYMBOL_GPL(nd_cmd_out_size);

void wait_nvdimm_bus_probe_idle(struct device *dev)
{
	struct nvdimm_bus *nvdimm_bus = walk_to_nvdimm_bus(dev);

	do {
		if (nvdimm_bus->probe_active == 0)
			break;
		nvdimm_bus_unlock(&nvdimm_bus->dev);
		wait_event(nvdimm_bus->probe_wait,
				nvdimm_bus->probe_active == 0);
		nvdimm_bus_lock(&nvdimm_bus->dev);
	} while (true);
}

static int nd_pmem_forget_poison_check(struct device *dev, void *data)
{
	struct nd_cmd_clear_error *clear_err =
		(struct nd_cmd_clear_error *)data;
	struct nd_btt *nd_btt = is_nd_btt(dev) ? to_nd_btt(dev) : NULL;
	struct nd_pfn *nd_pfn = is_nd_pfn(dev) ? to_nd_pfn(dev) : NULL;
	struct nd_dax *nd_dax = is_nd_dax(dev) ? to_nd_dax(dev) : NULL;
	struct nd_namespace_common *ndns = NULL;
	struct nd_namespace_io *nsio;
	resource_size_t offset = 0, end_trunc = 0, start, end, pstart, pend;

	if (nd_dax || !dev->driver)
		return 0;

	start = clear_err->address;
	end = clear_err->address + clear_err->cleared - 1;

	if (nd_btt || nd_pfn || nd_dax) {
		if (nd_btt)
			ndns = nd_btt->ndns;
		else if (nd_pfn)
			ndns = nd_pfn->ndns;
		else if (nd_dax)
			ndns = nd_dax->nd_pfn.ndns;

		if (!ndns)
			return 0;
	} else
		ndns = to_ndns(dev);

	nsio = to_nd_namespace_io(&ndns->dev);
	pstart = nsio->res.start + offset;
	pend = nsio->res.end - end_trunc;

	if ((pstart >= start) && (pend <= end))
		return -EBUSY;

	return 0;

}

static int nd_ns_forget_poison_check(struct device *dev, void *data)
{
	return device_for_each_child(dev, data, nd_pmem_forget_poison_check);
}

/* set_config requires an idle interleave set */
static int nd_cmd_clear_to_send(struct nvdimm_bus *nvdimm_bus,
		struct nvdimm *nvdimm, unsigned int cmd, void *data)
{
	struct nvdimm_bus_descriptor *nd_desc = nvdimm_bus->nd_desc;

	/* ask the bus provider if it would like to block this request */
	if (nd_desc->clear_to_send) {
		int rc = nd_desc->clear_to_send(nd_desc, nvdimm, cmd);

		if (rc)
			return rc;
	}

	/* require clear error to go through the pmem driver */
	if (!nvdimm && cmd == ND_CMD_CLEAR_ERROR)
		return device_for_each_child(&nvdimm_bus->dev, data,
				nd_ns_forget_poison_check);

	if (!nvdimm || cmd != ND_CMD_SET_CONFIG_DATA)
		return 0;

	/* prevent label manipulation while the kernel owns label updates */
	wait_nvdimm_bus_probe_idle(&nvdimm_bus->dev);
	if (atomic_read(&nvdimm->busy))
		return -EBUSY;
	return 0;
}

static int __nd_ioctl(struct nvdimm_bus *nvdimm_bus, struct nvdimm *nvdimm,
		int read_only, unsigned int ioctl_cmd, unsigned long arg)
{
	struct nvdimm_bus_descriptor *nd_desc = nvdimm_bus->nd_desc;
	static char out_env[ND_CMD_MAX_ENVELOPE];
	static char in_env[ND_CMD_MAX_ENVELOPE];
	const struct nd_cmd_desc *desc = NULL;
	unsigned int cmd = _IOC_NR(ioctl_cmd);
<<<<<<< HEAD
	unsigned int func = cmd;
	void __user *p = (void __user *) arg;
=======
>>>>>>> bb176f67
	struct device *dev = &nvdimm_bus->dev;
	void __user *p = (void __user *) arg;
	const char *cmd_name, *dimm_name;
	u32 in_len = 0, out_len = 0;
	unsigned int func = cmd;
	unsigned long cmd_mask;
	struct nd_cmd_pkg pkg;
	int rc, i, cmd_rc;
	u64 buf_len = 0;
	void *buf;

	if (nvdimm) {
		desc = nd_cmd_dimm_desc(cmd);
		cmd_name = nvdimm_cmd_name(cmd);
		cmd_mask = nvdimm->cmd_mask;
		dimm_name = dev_name(&nvdimm->dev);
	} else {
		desc = nd_cmd_bus_desc(cmd);
		cmd_name = nvdimm_bus_cmd_name(cmd);
		cmd_mask = nd_desc->cmd_mask;
		dimm_name = "bus";
	}

	if (cmd == ND_CMD_CALL) {
		if (copy_from_user(&pkg, p, sizeof(pkg)))
			return -EFAULT;
	}

	if (!desc || (desc->out_num + desc->in_num == 0) ||
			!test_bit(cmd, &cmd_mask))
		return -ENOTTY;

	/* fail write commands (when read-only) */
	if (read_only)
		switch (cmd) {
		case ND_CMD_VENDOR:
		case ND_CMD_SET_CONFIG_DATA:
		case ND_CMD_ARS_START:
		case ND_CMD_CLEAR_ERROR:
		case ND_CMD_CALL:
			dev_dbg(&nvdimm_bus->dev, "'%s' command while read-only.\n",
					nvdimm ? nvdimm_cmd_name(cmd)
					: nvdimm_bus_cmd_name(cmd));
			return -EPERM;
		default:
			break;
		}

	/* process an input envelope */
	for (i = 0; i < desc->in_num; i++) {
		u32 in_size, copy;

		in_size = nd_cmd_in_size(nvdimm, cmd, desc, i, in_env);
		if (in_size == UINT_MAX) {
			dev_err(dev, "%s:%s unknown input size cmd: %s field: %d\n",
					__func__, dimm_name, cmd_name, i);
			return -ENXIO;
		}
		if (in_len < sizeof(in_env))
			copy = min_t(u32, sizeof(in_env) - in_len, in_size);
		else
			copy = 0;
		if (copy && copy_from_user(&in_env[in_len], p + in_len, copy))
			return -EFAULT;
		in_len += in_size;
	}

	if (cmd == ND_CMD_CALL) {
		func = pkg.nd_command;
<<<<<<< HEAD
		dev_dbg(dev, "%s:%s, idx: %llu, in: %zu, out: %zu, len %zu\n",
=======
		dev_dbg(dev, "%s:%s, idx: %llu, in: %u, out: %u, len %llu\n",
>>>>>>> bb176f67
				__func__, dimm_name, pkg.nd_command,
				in_len, out_len, buf_len);
	}

	/* process an output envelope */
	for (i = 0; i < desc->out_num; i++) {
		u32 out_size = nd_cmd_out_size(nvdimm, cmd, desc, i,
				(u32 *) in_env, (u32 *) out_env, 0);
		u32 copy;

		if (out_size == UINT_MAX) {
			dev_dbg(dev, "%s:%s unknown output size cmd: %s field: %d\n",
					__func__, dimm_name, cmd_name, i);
			return -EFAULT;
		}
		if (out_len < sizeof(out_env))
			copy = min_t(u32, sizeof(out_env) - out_len, out_size);
		else
			copy = 0;
		if (copy && copy_from_user(&out_env[out_len],
					p + in_len + out_len, copy))
			return -EFAULT;
		out_len += out_size;
	}

	buf_len = (u64) out_len + (u64) in_len;
	if (buf_len > ND_IOCTL_MAX_BUFLEN) {
		dev_dbg(dev, "%s:%s cmd: %s buf_len: %llu > %d\n", __func__,
				dimm_name, cmd_name, buf_len,
				ND_IOCTL_MAX_BUFLEN);
		return -EINVAL;
	}

	buf = vmalloc(buf_len);
	if (!buf)
		return -ENOMEM;

	if (copy_from_user(buf, p, buf_len)) {
		rc = -EFAULT;
		goto out;
	}

	nvdimm_bus_lock(&nvdimm_bus->dev);
	rc = nd_cmd_clear_to_send(nvdimm_bus, nvdimm, func, buf);
	if (rc)
		goto out_unlock;

	rc = nd_desc->ndctl(nd_desc, nvdimm, cmd, buf, buf_len, &cmd_rc);
	if (rc < 0)
		goto out_unlock;

	if (!nvdimm && cmd == ND_CMD_CLEAR_ERROR && cmd_rc >= 0) {
		struct nd_cmd_clear_error *clear_err = buf;

		nvdimm_account_cleared_poison(nvdimm_bus, clear_err->address,
				clear_err->cleared);
	}
	nvdimm_bus_unlock(&nvdimm_bus->dev);

	if (copy_to_user(p, buf, buf_len))
		rc = -EFAULT;

	vfree(buf);
	return rc;

 out_unlock:
	nvdimm_bus_unlock(&nvdimm_bus->dev);
 out:
	vfree(buf);
	return rc;
}

static long nd_ioctl(struct file *file, unsigned int cmd, unsigned long arg)
{
	long id = (long) file->private_data;
	int rc = -ENXIO, ro;
	struct nvdimm_bus *nvdimm_bus;

	ro = ((file->f_flags & O_ACCMODE) == O_RDONLY);
	mutex_lock(&nvdimm_bus_list_mutex);
	list_for_each_entry(nvdimm_bus, &nvdimm_bus_list, list) {
		if (nvdimm_bus->id == id) {
			rc = __nd_ioctl(nvdimm_bus, NULL, ro, cmd, arg);
			break;
		}
	}
	mutex_unlock(&nvdimm_bus_list_mutex);

	return rc;
}

static int match_dimm(struct device *dev, void *data)
{
	long id = (long) data;

	if (is_nvdimm(dev)) {
		struct nvdimm *nvdimm = to_nvdimm(dev);

		return nvdimm->id == id;
	}

	return 0;
}

static long nvdimm_ioctl(struct file *file, unsigned int cmd, unsigned long arg)
{
	int rc = -ENXIO, ro;
	struct nvdimm_bus *nvdimm_bus;

	ro = ((file->f_flags & O_ACCMODE) == O_RDONLY);
	mutex_lock(&nvdimm_bus_list_mutex);
	list_for_each_entry(nvdimm_bus, &nvdimm_bus_list, list) {
		struct device *dev = device_find_child(&nvdimm_bus->dev,
				file->private_data, match_dimm);
		struct nvdimm *nvdimm;

		if (!dev)
			continue;

		nvdimm = to_nvdimm(dev);
		rc = __nd_ioctl(nvdimm_bus, nvdimm, ro, cmd, arg);
		put_device(dev);
		break;
	}
	mutex_unlock(&nvdimm_bus_list_mutex);

	return rc;
}

static int nd_open(struct inode *inode, struct file *file)
{
	long minor = iminor(inode);

	file->private_data = (void *) minor;
	return 0;
}

static const struct file_operations nvdimm_bus_fops = {
	.owner = THIS_MODULE,
	.open = nd_open,
	.unlocked_ioctl = nd_ioctl,
	.compat_ioctl = nd_ioctl,
	.llseek = noop_llseek,
};

static const struct file_operations nvdimm_fops = {
	.owner = THIS_MODULE,
	.open = nd_open,
	.unlocked_ioctl = nvdimm_ioctl,
	.compat_ioctl = nvdimm_ioctl,
	.llseek = noop_llseek,
};

int __init nvdimm_bus_init(void)
{
	int rc;

	BUILD_BUG_ON(sizeof(struct nd_smart_payload) != 128);
	BUILD_BUG_ON(sizeof(struct nd_smart_threshold_payload) != 8);

	rc = bus_register(&nvdimm_bus_type);
	if (rc)
		return rc;

	rc = register_chrdev(0, "ndctl", &nvdimm_bus_fops);
	if (rc < 0)
		goto err_bus_chrdev;
	nvdimm_bus_major = rc;

	rc = register_chrdev(0, "dimmctl", &nvdimm_fops);
	if (rc < 0)
		goto err_dimm_chrdev;
	nvdimm_major = rc;

	nd_class = class_create(THIS_MODULE, "nd");
	if (IS_ERR(nd_class)) {
		rc = PTR_ERR(nd_class);
		goto err_class;
	}

	rc = driver_register(&nd_bus_driver.drv);
	if (rc)
		goto err_nd_bus;

	return 0;

 err_nd_bus:
	class_destroy(nd_class);
 err_class:
	unregister_chrdev(nvdimm_major, "dimmctl");
 err_dimm_chrdev:
	unregister_chrdev(nvdimm_bus_major, "ndctl");
 err_bus_chrdev:
	bus_unregister(&nvdimm_bus_type);

	return rc;
}

void nvdimm_bus_exit(void)
{
	driver_unregister(&nd_bus_driver.drv);
	class_destroy(nd_class);
	unregister_chrdev(nvdimm_bus_major, "ndctl");
	unregister_chrdev(nvdimm_major, "dimmctl");
	bus_unregister(&nvdimm_bus_type);
	ida_destroy(&nd_ida);
}<|MERGE_RESOLUTION|>--- conflicted
+++ resolved
@@ -915,11 +915,6 @@
 	static char in_env[ND_CMD_MAX_ENVELOPE];
 	const struct nd_cmd_desc *desc = NULL;
 	unsigned int cmd = _IOC_NR(ioctl_cmd);
-<<<<<<< HEAD
-	unsigned int func = cmd;
-	void __user *p = (void __user *) arg;
-=======
->>>>>>> bb176f67
 	struct device *dev = &nvdimm_bus->dev;
 	void __user *p = (void __user *) arg;
 	const char *cmd_name, *dimm_name;
@@ -989,11 +984,7 @@
 
 	if (cmd == ND_CMD_CALL) {
 		func = pkg.nd_command;
-<<<<<<< HEAD
-		dev_dbg(dev, "%s:%s, idx: %llu, in: %zu, out: %zu, len %zu\n",
-=======
 		dev_dbg(dev, "%s:%s, idx: %llu, in: %u, out: %u, len %llu\n",
->>>>>>> bb176f67
 				__func__, dimm_name, pkg.nd_command,
 				in_len, out_len, buf_len);
 	}
