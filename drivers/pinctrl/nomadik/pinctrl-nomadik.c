--- conflicted
+++ resolved
@@ -873,11 +873,7 @@
 	__nmk_gpio_irq_handler(desc, status);
 }
 
-<<<<<<< HEAD
-static void nmk_gpio_latent_irq_handler(unsigned int irq, struct irq_desc *desc)
-=======
 static void nmk_gpio_latent_irq_handler(struct irq_desc *desc)
->>>>>>> 9f30a04d
 {
 	struct gpio_chip *chip = irq_desc_get_handler_data(desc);
 	struct nmk_gpio_chip *nmk_chip = container_of(chip, struct nmk_gpio_chip, chip);
