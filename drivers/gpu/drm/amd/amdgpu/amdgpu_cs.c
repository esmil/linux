--- conflicted
+++ resolved
@@ -90,15 +90,12 @@
 		goto free_chunk;
 	}
 
-<<<<<<< HEAD
-=======
 	/* skip guilty context job */
 	if (atomic_read(&p->ctx->guilty) == 1) {
 		ret = -ECANCELED;
 		goto free_chunk;
 	}
 
->>>>>>> 661e50bc
 	mutex_lock(&p->ctx->lock);
 
 	/* get chunks */
@@ -501,12 +498,7 @@
 		    lobj->user_pages) {
 			amdgpu_ttm_placement_from_domain(bo,
 							 AMDGPU_GEM_DOMAIN_CPU);
-<<<<<<< HEAD
-			r = ttm_bo_validate(&bo->tbo, &bo->placement, true,
-					    false);
-=======
 			r = ttm_bo_validate(&bo->tbo, &bo->placement, &ctx);
->>>>>>> 661e50bc
 			if (r)
 				return r;
 			amdgpu_ttm_tt_set_user_pages(bo->tbo.ttm,
@@ -786,13 +778,6 @@
 	struct amdgpu_bo *bo;
 	int i, r;
 
-<<<<<<< HEAD
-	r = amdgpu_vm_update_directories(adev, vm);
-	if (r)
-		return r;
-
-=======
->>>>>>> 661e50bc
 	r = amdgpu_vm_clear_freed(adev, vm, NULL);
 	if (r)
 		return r;
@@ -850,15 +835,11 @@
 	if (r)
 		return r;
 
-<<<<<<< HEAD
-	r = amdgpu_sync_fence(adev, &p->job->sync, vm->last_update);
-=======
 	r = amdgpu_vm_update_directories(adev, vm);
 	if (r)
 		return r;
 
 	r = amdgpu_sync_fence(adev, &p->job->sync, vm->last_update, false);
->>>>>>> 661e50bc
 	if (r)
 		return r;
 
@@ -894,13 +875,8 @@
 			struct amdgpu_bo_va_mapping *m;
 			struct amdgpu_bo *aobj = NULL;
 			struct amdgpu_cs_chunk *chunk;
-<<<<<<< HEAD
-			struct amdgpu_ib *ib;
-			uint64_t offset;
-=======
 			uint64_t offset, va_start;
 			struct amdgpu_ib *ib;
->>>>>>> 661e50bc
 			uint8_t *kptr;
 
 			chunk = &p->chunks[i];
@@ -910,23 +886,14 @@
 			if (chunk->chunk_id != AMDGPU_CHUNK_ID_IB)
 				continue;
 
-<<<<<<< HEAD
-			r = amdgpu_cs_find_mapping(p, chunk_ib->va_start,
-						   &aobj, &m);
-=======
 			va_start = chunk_ib->va_start & AMDGPU_VA_HOLE_MASK;
 			r = amdgpu_cs_find_mapping(p, va_start, &aobj, &m);
->>>>>>> 661e50bc
 			if (r) {
 				DRM_ERROR("IB va_start is invalid\n");
 				return r;
 			}
 
-<<<<<<< HEAD
-			if ((chunk_ib->va_start + chunk_ib->ib_bytes) >
-=======
 			if ((va_start + chunk_ib->ib_bytes) >
->>>>>>> 661e50bc
 			    (m->last + 1) * AMDGPU_GPU_PAGE_SIZE) {
 				DRM_ERROR("IB va_start+ib_bytes is invalid\n");
 				return -EINVAL;
@@ -939,11 +906,7 @@
 			}
 
 			offset = m->start * AMDGPU_GPU_PAGE_SIZE;
-<<<<<<< HEAD
-			kptr += chunk_ib->va_start - offset;
-=======
 			kptr += va_start - offset;
->>>>>>> 661e50bc
 
 			memcpy(ib->ptr, kptr, chunk_ib->ib_bytes);
 			amdgpu_bo_kunmap(aobj);
@@ -1241,18 +1204,10 @@
 	job->uf_sequence = seq;
 
 	amdgpu_job_free_resources(job);
-<<<<<<< HEAD
-	amdgpu_ring_priority_get(job->ring,
-				 amd_sched_get_job_priority(&job->base));
-
-	trace_amdgpu_cs_ioctl(job);
-	amd_sched_entity_push_job(&job->base);
-=======
 	amdgpu_ring_priority_get(job->ring, job->base.s_priority);
 
 	trace_amdgpu_cs_ioctl(job);
 	drm_sched_entity_push_job(&job->base, entity);
->>>>>>> 661e50bc
 
 	ttm_eu_fence_buffer_objects(&p->ticket, &p->validated, p->fence);
 	amdgpu_mn_unlock(p->mn);
@@ -1624,10 +1579,7 @@
 			   struct amdgpu_bo_va_mapping **map)
 {
 	struct amdgpu_fpriv *fpriv = parser->filp->driver_priv;
-<<<<<<< HEAD
-=======
 	struct ttm_operation_ctx ctx = { false, false };
->>>>>>> 661e50bc
 	struct amdgpu_vm *vm = &fpriv->vm;
 	struct amdgpu_bo_va_mapping *mapping;
 	int r;
@@ -1648,19 +1600,10 @@
 	if (!((*bo)->flags & AMDGPU_GEM_CREATE_VRAM_CONTIGUOUS)) {
 		(*bo)->flags |= AMDGPU_GEM_CREATE_VRAM_CONTIGUOUS;
 		amdgpu_ttm_placement_from_domain(*bo, (*bo)->allowed_domains);
-<<<<<<< HEAD
-		r = ttm_bo_validate(&(*bo)->tbo, &(*bo)->placement, false,
-				    false);
-=======
 		r = ttm_bo_validate(&(*bo)->tbo, &(*bo)->placement, &ctx);
->>>>>>> 661e50bc
 		if (r)
 			return r;
 	}
 
-<<<<<<< HEAD
-	return amdgpu_ttm_bind(&(*bo)->tbo, &(*bo)->tbo.mem);
-=======
 	return amdgpu_ttm_alloc_gart(&(*bo)->tbo);
->>>>>>> 661e50bc
 }