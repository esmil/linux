--- conflicted
+++ resolved
@@ -2170,11 +2170,8 @@
 	mlx5e_close_xdpsq(&c->xdpsq);
 	if (c->xdp)
 		mlx5e_close_xdpsq(&c->rq_xdpsq);
-<<<<<<< HEAD
-=======
 	/* The same ICOSQ is used for UMRs for both RQ and XSKRQ. */
 	cancel_work_sync(&c->icosq.recover_work);
->>>>>>> df0cc57e
 	mlx5e_close_rq(&c->rq);
 	mlx5e_close_sqs(c);
 	mlx5e_close_icosq(&c->icosq);
@@ -2224,11 +2221,7 @@
 	c->cpu      = cpu;
 	c->pdev     = mlx5_core_dma_dev(priv->mdev);
 	c->netdev   = priv->netdev;
-<<<<<<< HEAD
-	c->mkey_be  = cpu_to_be32(priv->mdev->mlx5e_res.hw_objs.mkey.key);
-=======
 	c->mkey_be  = cpu_to_be32(priv->mdev->mlx5e_res.hw_objs.mkey);
->>>>>>> df0cc57e
 	c->num_tc   = mlx5e_get_dcb_num_tc(params);
 	c->xdp      = !!params->xdp_prog;
 	c->stats    = &priv->channel_stats[ix].ch;
@@ -2422,28 +2415,14 @@
 	chs->num = 0;
 }
 
-<<<<<<< HEAD
-static int mlx5e_modify_tirs_lro(struct mlx5e_priv *priv)
+static int mlx5e_modify_tirs_packet_merge(struct mlx5e_priv *priv)
 {
 	struct mlx5e_rx_res *res = priv->rx_res;
-	struct mlx5e_lro_param lro_param;
-
-	lro_param = mlx5e_get_lro_param(&priv->channels.params);
-
-	return mlx5e_rx_res_lro_set_param(res, &lro_param);
-}
-
-static MLX5E_DEFINE_PREACTIVATE_WRAPPER_CTX(mlx5e_modify_tirs_lro);
-=======
-static int mlx5e_modify_tirs_packet_merge(struct mlx5e_priv *priv)
-{
-	struct mlx5e_rx_res *res = priv->rx_res;
 
 	return mlx5e_rx_res_packet_merge_set_param(res, &priv->channels.params.packet_merge);
 }
 
 static MLX5E_DEFINE_PREACTIVATE_WRAPPER_CTX(mlx5e_modify_tirs_packet_merge);
->>>>>>> df0cc57e
 
 static int mlx5e_set_mtu(struct mlx5_core_dev *mdev,
 			 struct mlx5e_params *params, u16 mtu)
@@ -2452,7 +2431,6 @@
 	int err;
 
 	err = mlx5_set_port_mtu(mdev, hw_mtu, 1);
-<<<<<<< HEAD
 	if (err)
 		return err;
 
@@ -2580,135 +2558,6 @@
 
 	err = mlx5e_netdev_set_tcs(netdev, nch, ntc, tc_to_txq);
 	if (err)
-=======
-	if (err)
-		return err;
-
-	/* Update vport context MTU */
-	mlx5_modify_nic_vport_mtu(mdev, hw_mtu);
-	return 0;
-}
-
-static void mlx5e_query_mtu(struct mlx5_core_dev *mdev,
-			    struct mlx5e_params *params, u16 *mtu)
-{
-	u16 hw_mtu = 0;
-	int err;
-
-	err = mlx5_query_nic_vport_mtu(mdev, &hw_mtu);
-	if (err || !hw_mtu) /* fallback to port oper mtu */
-		mlx5_query_port_oper_mtu(mdev, &hw_mtu, 1);
-
-	*mtu = MLX5E_HW2SW_MTU(params, hw_mtu);
-}
-
-int mlx5e_set_dev_port_mtu(struct mlx5e_priv *priv)
-{
-	struct mlx5e_params *params = &priv->channels.params;
-	struct net_device *netdev = priv->netdev;
-	struct mlx5_core_dev *mdev = priv->mdev;
-	u16 mtu;
-	int err;
-
-	err = mlx5e_set_mtu(mdev, params, params->sw_mtu);
-	if (err)
-		return err;
-
-	mlx5e_query_mtu(mdev, params, &mtu);
-	if (mtu != params->sw_mtu)
-		netdev_warn(netdev, "%s: VPort MTU %d is different than netdev mtu %d\n",
-			    __func__, mtu, params->sw_mtu);
-
-	params->sw_mtu = mtu;
-	return 0;
-}
-
-MLX5E_DEFINE_PREACTIVATE_WRAPPER_CTX(mlx5e_set_dev_port_mtu);
-
-void mlx5e_set_netdev_mtu_boundaries(struct mlx5e_priv *priv)
-{
-	struct mlx5e_params *params = &priv->channels.params;
-	struct net_device *netdev   = priv->netdev;
-	struct mlx5_core_dev *mdev  = priv->mdev;
-	u16 max_mtu;
-
-	/* MTU range: 68 - hw-specific max */
-	netdev->min_mtu = ETH_MIN_MTU;
-
-	mlx5_query_port_max_mtu(mdev, &max_mtu, 1);
-	netdev->max_mtu = min_t(unsigned int, MLX5E_HW2SW_MTU(params, max_mtu),
-				ETH_MAX_MTU);
-}
-
-static int mlx5e_netdev_set_tcs(struct net_device *netdev, u16 nch, u8 ntc,
-				struct netdev_tc_txq *tc_to_txq)
-{
-	int tc, err;
-
-	netdev_reset_tc(netdev);
-
-	if (ntc == 1)
-		return 0;
-
-	err = netdev_set_num_tc(netdev, ntc);
-	if (err) {
-		netdev_WARN(netdev, "netdev_set_num_tc failed (%d), ntc = %d\n", err, ntc);
-		return err;
-	}
-
-	for (tc = 0; tc < ntc; tc++) {
-		u16 count, offset;
-
-		count = tc_to_txq[tc].count;
-		offset = tc_to_txq[tc].offset;
-		netdev_set_tc_queue(netdev, tc, count, offset);
-	}
-
-	return 0;
-}
-
-int mlx5e_update_tx_netdev_queues(struct mlx5e_priv *priv)
-{
-	int qos_queues, nch, ntc, num_txqs, err;
-
-	qos_queues = mlx5e_qos_cur_leaf_nodes(priv);
-
-	nch = priv->channels.params.num_channels;
-	ntc = mlx5e_get_dcb_num_tc(&priv->channels.params);
-	num_txqs = nch * ntc + qos_queues;
-	if (MLX5E_GET_PFLAG(&priv->channels.params, MLX5E_PFLAG_TX_PORT_TS))
-		num_txqs += ntc;
-
-	mlx5e_dbg(DRV, priv, "Setting num_txqs %d\n", num_txqs);
-	err = netif_set_real_num_tx_queues(priv->netdev, num_txqs);
-	if (err)
-		netdev_warn(priv->netdev, "netif_set_real_num_tx_queues failed, %d\n", err);
-
-	return err;
-}
-
-static int mlx5e_update_netdev_queues(struct mlx5e_priv *priv)
-{
-	struct netdev_tc_txq old_tc_to_txq[TC_MAX_QUEUE], *tc_to_txq;
-	struct net_device *netdev = priv->netdev;
-	int old_num_txqs, old_ntc;
-	int num_rxqs, nch, ntc;
-	int err;
-	int i;
-
-	old_num_txqs = netdev->real_num_tx_queues;
-	old_ntc = netdev->num_tc ? : 1;
-	for (i = 0; i < ARRAY_SIZE(old_tc_to_txq); i++)
-		old_tc_to_txq[i] = netdev->tc_to_txq[i];
-
-	nch = priv->channels.params.num_channels;
-	ntc = priv->channels.params.mqprio.num_tc;
-	num_rxqs = nch * priv->profile->rq_groups;
-	tc_to_txq = priv->channels.params.mqprio.tc_to_txq;
-
-	err = mlx5e_netdev_set_tcs(netdev, nch, ntc, tc_to_txq);
-	if (err)
->>>>>>> df0cc57e
 		goto err_out;
 	err = mlx5e_update_tx_netdev_queues(priv);
 	if (err)
@@ -3225,121 +3074,6 @@
 {
 	int err = 0;
 	int i;
-<<<<<<< HEAD
-
-	for (i = 0; i < chs->num; i++) {
-		err = mlx5e_modify_rq_scatter_fcs(&chs->c[i]->rq, enable);
-		if (err)
-			return err;
-	}
-
-	return 0;
-}
-
-static int mlx5e_modify_channels_vsd(struct mlx5e_channels *chs, bool vsd)
-{
-	int err;
-	int i;
-
-	for (i = 0; i < chs->num; i++) {
-		err = mlx5e_modify_rq_vsd(&chs->c[i]->rq, vsd);
-		if (err)
-			return err;
-	}
-	if (chs->ptp && test_bit(MLX5E_PTP_STATE_RX, chs->ptp->state))
-		return mlx5e_modify_rq_vsd(&chs->ptp->rq, vsd);
-
-	return 0;
-}
-
-static void mlx5e_mqprio_build_default_tc_to_txq(struct netdev_tc_txq *tc_to_txq,
-						 int ntc, int nch)
-{
-	int tc;
-
-	memset(tc_to_txq, 0, sizeof(*tc_to_txq) * TC_MAX_QUEUE);
-
-	/* Map netdev TCs to offset 0.
-	 * We have our own UP to TXQ mapping for DCB mode of QoS
-	 */
-	for (tc = 0; tc < ntc; tc++) {
-		tc_to_txq[tc] = (struct netdev_tc_txq) {
-			.count = nch,
-			.offset = 0,
-		};
-	}
-}
-
-static void mlx5e_mqprio_build_tc_to_txq(struct netdev_tc_txq *tc_to_txq,
-					 struct tc_mqprio_qopt *qopt)
-{
-	int tc;
-
-	for (tc = 0; tc < TC_MAX_QUEUE; tc++) {
-		tc_to_txq[tc] = (struct netdev_tc_txq) {
-			.count = qopt->count[tc],
-			.offset = qopt->offset[tc],
-		};
-	}
-}
-
-static void mlx5e_params_mqprio_dcb_set(struct mlx5e_params *params, u8 num_tc)
-{
-	params->mqprio.mode = TC_MQPRIO_MODE_DCB;
-	params->mqprio.num_tc = num_tc;
-	mlx5e_mqprio_build_default_tc_to_txq(params->mqprio.tc_to_txq, num_tc,
-					     params->num_channels);
-}
-
-static void mlx5e_params_mqprio_channel_set(struct mlx5e_params *params,
-					    struct tc_mqprio_qopt *qopt)
-{
-	params->mqprio.mode = TC_MQPRIO_MODE_CHANNEL;
-	params->mqprio.num_tc = qopt->num_tc;
-	mlx5e_mqprio_build_tc_to_txq(params->mqprio.tc_to_txq, qopt);
-}
-
-static void mlx5e_params_mqprio_reset(struct mlx5e_params *params)
-{
-	mlx5e_params_mqprio_dcb_set(params, 1);
-}
-
-static int mlx5e_setup_tc_mqprio_dcb(struct mlx5e_priv *priv,
-				     struct tc_mqprio_qopt *mqprio)
-{
-	struct mlx5e_params new_params;
-	u8 tc = mqprio->num_tc;
-	int err;
-
-	mqprio->hw = TC_MQPRIO_HW_OFFLOAD_TCS;
-
-	if (tc && tc != MLX5E_MAX_NUM_TC)
-		return -EINVAL;
-
-	new_params = priv->channels.params;
-	mlx5e_params_mqprio_dcb_set(&new_params, tc ? tc : 1);
-
-	err = mlx5e_safe_switch_params(priv, &new_params,
-				       mlx5e_num_channels_changed_ctx, NULL, true);
-
-	priv->max_opened_tc = max_t(u8, priv->max_opened_tc,
-				    mlx5e_get_dcb_num_tc(&priv->channels.params));
-	return err;
-}
-
-static int mlx5e_mqprio_channel_validate(struct mlx5e_priv *priv,
-					 struct tc_mqprio_qopt_offload *mqprio)
-{
-	struct net_device *netdev = priv->netdev;
-	struct mlx5e_ptp *ptp_channel;
-	int agg_count = 0;
-	int i;
-
-	ptp_channel = priv->channels.ptp;
-	if (ptp_channel && test_bit(MLX5E_PTP_STATE_TX, ptp_channel->state)) {
-		netdev_err(netdev,
-			   "Cannot activate MQPRIO mode channel since it conflicts with TX port TS\n");
-=======
 
 	for (i = 0; i < chs->num; i++) {
 		err = mlx5e_modify_rq_scatter_fcs(&chs->c[i]->rq, enable);
@@ -3491,46 +3225,15 @@
 	if (priv->channels.params.num_channels != agg_count) {
 		netdev_err(netdev, "Num of queues (%d) does not match available (%d)\n",
 			   agg_count, priv->channels.params.num_channels);
->>>>>>> df0cc57e
 		return -EINVAL;
 	}
 
-	if (mqprio->qopt.offset[0] != 0 || mqprio->qopt.num_tc < 1 ||
-	    mqprio->qopt.num_tc > MLX5E_MAX_NUM_MQPRIO_CH_TC)
-		return -EINVAL;
-
-<<<<<<< HEAD
-	for (i = 0; i < mqprio->qopt.num_tc; i++) {
-		if (!mqprio->qopt.count[i]) {
-			netdev_err(netdev, "Zero size for queue-group (%d) is not supported\n", i);
-			return -EINVAL;
-		}
-		if (mqprio->min_rate[i]) {
-			netdev_err(netdev, "Min tx rate is not supported\n");
-			return -EINVAL;
-		}
-		if (mqprio->max_rate[i]) {
-			netdev_err(netdev, "Max tx rate is not supported\n");
-			return -EINVAL;
-		}
-
-		if (mqprio->qopt.offset[i] != agg_count) {
-			netdev_err(netdev, "Discontinuous queues config is not supported\n");
-			return -EINVAL;
-		}
-		agg_count += mqprio->qopt.count[i];
-	}
-
-	if (priv->channels.params.num_channels != agg_count) {
-		netdev_err(netdev, "Num of queues (%d) does not match available (%d)\n",
-			   agg_count, priv->channels.params.num_channels);
-		return -EINVAL;
-	}
-=======
+	return 0;
+}
+
 static bool mlx5e_mqprio_rate_limit(struct tc_mqprio_qopt_offload *mqprio)
 {
 	int tc;
->>>>>>> df0cc57e
 
 	for (tc = 0; tc < mqprio->qopt.num_tc; tc++)
 		if (mqprio->max_rate[tc])
@@ -3543,41 +3246,6 @@
 {
 	mlx5e_fp_preactivate preactivate;
 	struct mlx5e_params new_params;
-<<<<<<< HEAD
-	bool nch_changed;
-	int err;
-
-	err = mlx5e_mqprio_channel_validate(priv, mqprio);
-	if (err)
-		return err;
-
-	new_params = priv->channels.params;
-	mlx5e_params_mqprio_channel_set(&new_params, &mqprio->qopt);
-
-	nch_changed = mlx5e_get_dcb_num_tc(&priv->channels.params) > 1;
-	preactivate = nch_changed ? mlx5e_num_channels_changed_ctx :
-		mlx5e_update_netdev_queues_ctx;
-	return mlx5e_safe_switch_params(priv, &new_params, preactivate, NULL, true);
-}
-
-static int mlx5e_setup_tc_mqprio(struct mlx5e_priv *priv,
-				 struct tc_mqprio_qopt_offload *mqprio)
-{
-	/* MQPRIO is another toplevel qdisc that can't be attached
-	 * simultaneously with the offloaded HTB.
-	 */
-	if (WARN_ON(priv->htb.maj_id))
-		return -EINVAL;
-
-	switch (mqprio->mode) {
-	case TC_MQPRIO_MODE_DCB:
-		return mlx5e_setup_tc_mqprio_dcb(priv, &mqprio->qopt);
-	case TC_MQPRIO_MODE_CHANNEL:
-		return mlx5e_setup_tc_mqprio_channel(priv, mqprio);
-	default:
-		return -EOPNOTSUPP;
-	}
-=======
 	struct mlx5e_mqprio_rl *rl;
 	bool nch_changed;
 	int err;
@@ -3612,7 +3280,6 @@
 	}
 
 	return err;
->>>>>>> df0cc57e
 }
 
 static int mlx5e_setup_tc_mqprio(struct mlx5e_priv *priv,
@@ -5269,10 +4936,6 @@
 {
 	struct mlx5_core_dev *mdev = priv->mdev;
 	enum mlx5e_rx_res_features features;
-<<<<<<< HEAD
-	struct mlx5e_lro_param lro_param;
-=======
->>>>>>> df0cc57e
 	int err;
 
 	priv->rx_res = mlx5e_rx_res_alloc();
@@ -5290,15 +4953,9 @@
 	features = MLX5E_RX_RES_FEATURE_XSK | MLX5E_RX_RES_FEATURE_PTP;
 	if (priv->channels.params.tunneled_offload_en)
 		features |= MLX5E_RX_RES_FEATURE_INNER_FT;
-<<<<<<< HEAD
-	lro_param = mlx5e_get_lro_param(&priv->channels.params);
-	err = mlx5e_rx_res_init(priv->rx_res, priv->mdev, features,
-				priv->max_nch, priv->drop_rq.rqn, &lro_param,
-=======
 	err = mlx5e_rx_res_init(priv->rx_res, priv->mdev, features,
 				priv->max_nch, priv->drop_rq.rqn,
 				&priv->channels.params.packet_merge,
->>>>>>> df0cc57e
 				priv->channels.params.num_channels);
 	if (err)
 		goto err_close_drop_rq;
@@ -5607,7 +5264,6 @@
 			mlx5_core_warn(priv->mdev, "MLX5E: Disabling MQPRIO channel mode\n");
 			mlx5e_params_mqprio_reset(&priv->channels.params);
 		}
-<<<<<<< HEAD
 	}
 	if (max_nch != priv->max_nch) {
 		mlx5_core_warn(priv->mdev,
@@ -5615,15 +5271,6 @@
 			       priv->max_nch, max_nch);
 		priv->max_nch = max_nch;
 	}
-=======
-	}
-	if (max_nch != priv->max_nch) {
-		mlx5_core_warn(priv->mdev,
-			       "MLX5E: Updating max number of channels from %u to %u\n",
-			       priv->max_nch, max_nch);
-		priv->max_nch = max_nch;
-	}
->>>>>>> df0cc57e
 
 	/* 1. Set the real number of queues in the kernel the first time.
 	 * 2. Set our default XPS cpumask.
