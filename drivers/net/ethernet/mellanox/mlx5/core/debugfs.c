/*
 * Copyright (c) 2013-2015, Mellanox Technologies. All rights reserved.
 *
 * This software is available to you under a choice of one of two
 * licenses.  You may choose to be licensed under the terms of the GNU
 * General Public License (GPL) Version 2, available from the file
 * COPYING in the main directory of this source tree, or the
 * OpenIB.org BSD license below:
 *
 *     Redistribution and use in source and binary forms, with or
 *     without modification, are permitted provided that the following
 *     conditions are met:
 *
 *      - Redistributions of source code must retain the above
 *        copyright notice, this list of conditions and the following
 *        disclaimer.
 *
 *      - Redistributions in binary form must reproduce the above
 *        copyright notice, this list of conditions and the following
 *        disclaimer in the documentation and/or other materials
 *        provided with the distribution.
 *
 * THE SOFTWARE IS PROVIDED "AS IS", WITHOUT WARRANTY OF ANY KIND,
 * EXPRESS OR IMPLIED, INCLUDING BUT NOT LIMITED TO THE WARRANTIES OF
 * MERCHANTABILITY, FITNESS FOR A PARTICULAR PURPOSE AND
 * NONINFRINGEMENT. IN NO EVENT SHALL THE AUTHORS OR COPYRIGHT HOLDERS
 * BE LIABLE FOR ANY CLAIM, DAMAGES OR OTHER LIABILITY, WHETHER IN AN
 * ACTION OF CONTRACT, TORT OR OTHERWISE, ARISING FROM, OUT OF OR IN
 * CONNECTION WITH THE SOFTWARE OR THE USE OR OTHER DEALINGS IN THE
 * SOFTWARE.
 */

#include <linux/debugfs.h>
#include <linux/mlx5/qp.h>
#include <linux/mlx5/cq.h>
#include <linux/mlx5/driver.h>
#include "mlx5_core.h"
#include "lib/eq.h"

enum {
	QP_PID,
	QP_STATE,
	QP_XPORT,
	QP_MTU,
	QP_N_RECV,
	QP_RECV_SZ,
	QP_N_SEND,
	QP_LOG_PG_SZ,
	QP_RQPN,
};

static char *qp_fields[] = {
	[QP_PID]	= "pid",
	[QP_STATE]	= "state",
	[QP_XPORT]	= "transport",
	[QP_MTU]	= "mtu",
	[QP_N_RECV]	= "num_recv",
	[QP_RECV_SZ]	= "rcv_wqe_sz",
	[QP_N_SEND]	= "num_send",
	[QP_LOG_PG_SZ]	= "log2_page_sz",
	[QP_RQPN]	= "remote_qpn",
};

enum {
	EQ_NUM_EQES,
	EQ_INTR,
	EQ_LOG_PG_SZ,
};

static char *eq_fields[] = {
	[EQ_NUM_EQES]	= "num_eqes",
	[EQ_INTR]	= "intr",
	[EQ_LOG_PG_SZ]	= "log_page_size",
};

enum {
	CQ_PID,
	CQ_NUM_CQES,
	CQ_LOG_PG_SZ,
};

static char *cq_fields[] = {
	[CQ_PID]	= "pid",
	[CQ_NUM_CQES]	= "num_cqes",
	[CQ_LOG_PG_SZ]	= "log_page_size",
};

struct dentry *mlx5_debugfs_root;
EXPORT_SYMBOL(mlx5_debugfs_root);

void mlx5_register_debugfs(void)
{
	mlx5_debugfs_root = debugfs_create_dir("mlx5", NULL);
}

void mlx5_unregister_debugfs(void)
{
	debugfs_remove(mlx5_debugfs_root);
}

struct dentry *mlx5_debugfs_get_dev_root(struct mlx5_core_dev *dev)
{
	return dev->priv.dbg.dbg_root;
}
EXPORT_SYMBOL(mlx5_debugfs_get_dev_root);

void mlx5_qp_debugfs_init(struct mlx5_core_dev *dev)
{
	dev->priv.dbg.qp_debugfs = debugfs_create_dir("QPs", dev->priv.dbg.dbg_root);
}
EXPORT_SYMBOL(mlx5_qp_debugfs_init);

void mlx5_qp_debugfs_cleanup(struct mlx5_core_dev *dev)
{
	debugfs_remove_recursive(dev->priv.dbg.qp_debugfs);
}
EXPORT_SYMBOL(mlx5_qp_debugfs_cleanup);

void mlx5_eq_debugfs_init(struct mlx5_core_dev *dev)
{
	dev->priv.dbg.eq_debugfs = debugfs_create_dir("EQs", dev->priv.dbg.dbg_root);
}

void mlx5_eq_debugfs_cleanup(struct mlx5_core_dev *dev)
{
	debugfs_remove_recursive(dev->priv.dbg.eq_debugfs);
}

static ssize_t average_read(struct file *filp, char __user *buf, size_t count,
			    loff_t *pos)
{
	struct mlx5_cmd_stats *stats;
	u64 field = 0;
	int ret;
	char tbuf[22];

	stats = filp->private_data;
	spin_lock_irq(&stats->lock);
	if (stats->n)
		field = div64_u64(stats->sum, stats->n);
	spin_unlock_irq(&stats->lock);
	ret = snprintf(tbuf, sizeof(tbuf), "%llu\n", field);
	return simple_read_from_buffer(buf, count, pos, tbuf, ret);
}

static ssize_t average_write(struct file *filp, const char __user *buf,
			     size_t count, loff_t *pos)
{
	struct mlx5_cmd_stats *stats;

	stats = filp->private_data;
	spin_lock_irq(&stats->lock);
	stats->sum = 0;
	stats->n = 0;
	spin_unlock_irq(&stats->lock);

	*pos += count;

	return count;
}

static const struct file_operations stats_fops = {
	.owner	= THIS_MODULE,
	.open	= simple_open,
	.read	= average_read,
	.write	= average_write,
};

void mlx5_cmdif_debugfs_init(struct mlx5_core_dev *dev)
{
	struct mlx5_cmd_stats *stats;
	struct dentry **cmd;
	const char *namep;
	int i;

	cmd = &dev->priv.dbg.cmdif_debugfs;
	*cmd = debugfs_create_dir("commands", dev->priv.dbg.dbg_root);

	for (i = 0; i < MLX5_CMD_OP_MAX; i++) {
		stats = &dev->cmd.stats[i];
		namep = mlx5_command_str(i);
		if (strcmp(namep, "unknown command opcode")) {
			stats->root = debugfs_create_dir(namep, *cmd);

			debugfs_create_file("average", 0400, stats->root, stats,
					    &stats_fops);
			debugfs_create_u64("n", 0400, stats->root, &stats->n);
			debugfs_create_u64("failed", 0400, stats->root, &stats->failed);
			debugfs_create_u64("failed_mbox_status", 0400, stats->root,
					   &stats->failed_mbox_status);
			debugfs_create_u32("last_failed_errno", 0400, stats->root,
					   &stats->last_failed_errno);
			debugfs_create_u8("last_failed_mbox_status", 0400, stats->root,
					  &stats->last_failed_mbox_status);
<<<<<<< HEAD
=======
			debugfs_create_x32("last_failed_syndrome", 0400, stats->root,
					   &stats->last_failed_syndrome);
>>>>>>> 88084a3d
		}
	}
}

void mlx5_cmdif_debugfs_cleanup(struct mlx5_core_dev *dev)
{
	debugfs_remove_recursive(dev->priv.dbg.cmdif_debugfs);
}

void mlx5_cq_debugfs_init(struct mlx5_core_dev *dev)
{
	dev->priv.dbg.cq_debugfs = debugfs_create_dir("CQs", dev->priv.dbg.dbg_root);
}

void mlx5_cq_debugfs_cleanup(struct mlx5_core_dev *dev)
{
	debugfs_remove_recursive(dev->priv.dbg.cq_debugfs);
}

void mlx5_pages_debugfs_init(struct mlx5_core_dev *dev)
{
	struct dentry *pages;

	dev->priv.dbg.pages_debugfs = debugfs_create_dir("pages", dev->priv.dbg.dbg_root);
	pages = dev->priv.dbg.pages_debugfs;

	debugfs_create_u32("fw_pages_total", 0400, pages, &dev->priv.fw_pages);
	debugfs_create_u32("fw_pages_vfs", 0400, pages, &dev->priv.vfs_pages);
	debugfs_create_u32("fw_pages_host_pf", 0400, pages, &dev->priv.host_pf_pages);
	debugfs_create_u32("fw_pages_alloc_failed", 0400, pages, &dev->priv.fw_pages_alloc_failed);
	debugfs_create_u32("fw_pages_give_dropped", 0400, pages, &dev->priv.give_pages_dropped);
	debugfs_create_u32("fw_pages_reclaim_discard", 0400, pages,
			   &dev->priv.reclaim_pages_discard);
}

void mlx5_pages_debugfs_cleanup(struct mlx5_core_dev *dev)
{
	debugfs_remove_recursive(dev->priv.dbg.pages_debugfs);
}

static u64 qp_read_field(struct mlx5_core_dev *dev, struct mlx5_core_qp *qp,
			 int index, int *is_str)
{
	int outlen = MLX5_ST_SZ_BYTES(query_qp_out);
	u32 in[MLX5_ST_SZ_DW(query_qp_in)] = {};
	u64 param = 0;
	u32 *out;
	int state;
	u32 *qpc;
	int err;

	out = kzalloc(outlen, GFP_KERNEL);
	if (!out)
		return 0;

	MLX5_SET(query_qp_in, in, opcode, MLX5_CMD_OP_QUERY_QP);
	MLX5_SET(query_qp_in, in, qpn, qp->qpn);
	err = mlx5_cmd_exec_inout(dev, query_qp, in, out);
	if (err)
		goto out;

	*is_str = 0;

	qpc = MLX5_ADDR_OF(query_qp_out, out, qpc);
	switch (index) {
	case QP_PID:
		param = qp->pid;
		break;
	case QP_STATE:
		state = MLX5_GET(qpc, qpc, state);
		param = (unsigned long)mlx5_qp_state_str(state);
		*is_str = 1;
		break;
	case QP_XPORT:
		param = (unsigned long)mlx5_qp_type_str(MLX5_GET(qpc, qpc, st));
		*is_str = 1;
		break;
	case QP_MTU:
		switch (MLX5_GET(qpc, qpc, mtu)) {
		case IB_MTU_256:
			param = 256;
			break;
		case IB_MTU_512:
			param = 512;
			break;
		case IB_MTU_1024:
			param = 1024;
			break;
		case IB_MTU_2048:
			param = 2048;
			break;
		case IB_MTU_4096:
			param = 4096;
			break;
		default:
			param = 0;
		}
		break;
	case QP_N_RECV:
		param = 1 << MLX5_GET(qpc, qpc, log_rq_size);
		break;
	case QP_RECV_SZ:
		param = 1 << (MLX5_GET(qpc, qpc, log_rq_stride) + 4);
		break;
	case QP_N_SEND:
		if (!MLX5_GET(qpc, qpc, no_sq))
			param = 1 << MLX5_GET(qpc, qpc, log_sq_size);
		break;
	case QP_LOG_PG_SZ:
		param = MLX5_GET(qpc, qpc, log_page_size) + 12;
		break;
	case QP_RQPN:
		param = MLX5_GET(qpc, qpc, remote_qpn);
		break;
	}
out:
	kfree(out);
	return param;
}

static u64 eq_read_field(struct mlx5_core_dev *dev, struct mlx5_eq *eq,
			 int index)
{
	int outlen = MLX5_ST_SZ_BYTES(query_eq_out);
	u32 in[MLX5_ST_SZ_DW(query_eq_in)] = {};
	u64 param = 0;
	void *ctx;
	u32 *out;
	int err;

	out = kzalloc(outlen, GFP_KERNEL);
	if (!out)
		return param;

	MLX5_SET(query_eq_in, in, opcode, MLX5_CMD_OP_QUERY_EQ);
	MLX5_SET(query_eq_in, in, eq_number, eq->eqn);
	err = mlx5_cmd_exec_inout(dev, query_eq, in, out);
	if (err) {
		mlx5_core_warn(dev, "failed to query eq\n");
		goto out;
	}
	ctx = MLX5_ADDR_OF(query_eq_out, out, eq_context_entry);

	switch (index) {
	case EQ_NUM_EQES:
		param = 1 << MLX5_GET(eqc, ctx, log_eq_size);
		break;
	case EQ_INTR:
		param = MLX5_GET(eqc, ctx, intr);
		break;
	case EQ_LOG_PG_SZ:
		param = MLX5_GET(eqc, ctx, log_page_size) + 12;
		break;
	}

out:
	kfree(out);
	return param;
}

static u64 cq_read_field(struct mlx5_core_dev *dev, struct mlx5_core_cq *cq,
			 int index)
{
	int outlen = MLX5_ST_SZ_BYTES(query_cq_out);
	u64 param = 0;
	void *ctx;
	u32 *out;
	int err;

	out = kvzalloc(outlen, GFP_KERNEL);
	if (!out)
		return param;

	err = mlx5_core_query_cq(dev, cq, out);
	if (err) {
		mlx5_core_warn(dev, "failed to query cq\n");
		goto out;
	}
	ctx = MLX5_ADDR_OF(query_cq_out, out, cq_context);

	switch (index) {
	case CQ_PID:
		param = cq->pid;
		break;
	case CQ_NUM_CQES:
		param = 1 << MLX5_GET(cqc, ctx, log_cq_size);
		break;
	case CQ_LOG_PG_SZ:
		param = MLX5_GET(cqc, ctx, log_page_size);
		break;
	}

out:
	kvfree(out);
	return param;
}

static ssize_t dbg_read(struct file *filp, char __user *buf, size_t count,
			loff_t *pos)
{
	struct mlx5_field_desc *desc;
	struct mlx5_rsc_debug *d;
	char tbuf[18];
	int is_str = 0;
	u64 field;
	int ret;

	desc = filp->private_data;
	d = (void *)(desc - desc->i) - sizeof(*d);
	switch (d->type) {
	case MLX5_DBG_RSC_QP:
		field = qp_read_field(d->dev, d->object, desc->i, &is_str);
		break;

	case MLX5_DBG_RSC_EQ:
		field = eq_read_field(d->dev, d->object, desc->i);
		break;

	case MLX5_DBG_RSC_CQ:
		field = cq_read_field(d->dev, d->object, desc->i);
		break;

	default:
		mlx5_core_warn(d->dev, "invalid resource type %d\n", d->type);
		return -EINVAL;
	}

	if (is_str)
		ret = snprintf(tbuf, sizeof(tbuf), "%s\n", (const char *)(unsigned long)field);
	else
		ret = snprintf(tbuf, sizeof(tbuf), "0x%llx\n", field);

	return simple_read_from_buffer(buf, count, pos, tbuf, ret);
}

static const struct file_operations fops = {
	.owner	= THIS_MODULE,
	.open	= simple_open,
	.read	= dbg_read,
};

static int add_res_tree(struct mlx5_core_dev *dev, enum dbg_rsc_type type,
			struct dentry *root, struct mlx5_rsc_debug **dbg,
			int rsn, char **field, int nfile, void *data)
{
	struct mlx5_rsc_debug *d;
	char resn[32];
	int i;

	d = kzalloc(struct_size(d, fields, nfile), GFP_KERNEL);
	if (!d)
		return -ENOMEM;

	d->dev = dev;
	d->object = data;
	d->type = type;
	sprintf(resn, "0x%x", rsn);
	d->root = debugfs_create_dir(resn,  root);

	for (i = 0; i < nfile; i++) {
		d->fields[i].i = i;
		debugfs_create_file(field[i], 0400, d->root, &d->fields[i],
				    &fops);
	}
	*dbg = d;

	return 0;
}

static void rem_res_tree(struct mlx5_rsc_debug *d)
{
	debugfs_remove_recursive(d->root);
	kfree(d);
}

int mlx5_debug_qp_add(struct mlx5_core_dev *dev, struct mlx5_core_qp *qp)
{
	int err;

	if (!mlx5_debugfs_root)
		return 0;

	err = add_res_tree(dev, MLX5_DBG_RSC_QP, dev->priv.dbg.qp_debugfs,
			   &qp->dbg, qp->qpn, qp_fields,
			   ARRAY_SIZE(qp_fields), qp);
	if (err)
		qp->dbg = NULL;

	return err;
}
EXPORT_SYMBOL(mlx5_debug_qp_add);

void mlx5_debug_qp_remove(struct mlx5_core_dev *dev, struct mlx5_core_qp *qp)
{
	if (!mlx5_debugfs_root)
		return;

	if (qp->dbg)
		rem_res_tree(qp->dbg);
}
EXPORT_SYMBOL(mlx5_debug_qp_remove);

int mlx5_debug_eq_add(struct mlx5_core_dev *dev, struct mlx5_eq *eq)
{
	int err;

	if (!mlx5_debugfs_root)
		return 0;

	err = add_res_tree(dev, MLX5_DBG_RSC_EQ, dev->priv.dbg.eq_debugfs,
			   &eq->dbg, eq->eqn, eq_fields,
			   ARRAY_SIZE(eq_fields), eq);
	if (err)
		eq->dbg = NULL;

	return err;
}

void mlx5_debug_eq_remove(struct mlx5_core_dev *dev, struct mlx5_eq *eq)
{
	if (!mlx5_debugfs_root)
		return;

	if (eq->dbg)
		rem_res_tree(eq->dbg);
}

int mlx5_debug_cq_add(struct mlx5_core_dev *dev, struct mlx5_core_cq *cq)
{
	int err;

	if (!mlx5_debugfs_root)
		return 0;

	err = add_res_tree(dev, MLX5_DBG_RSC_CQ, dev->priv.dbg.cq_debugfs,
			   &cq->dbg, cq->cqn, cq_fields,
			   ARRAY_SIZE(cq_fields), cq);
	if (err)
		cq->dbg = NULL;

	return err;
}

void mlx5_debug_cq_remove(struct mlx5_core_dev *dev, struct mlx5_core_cq *cq)
{
	if (!mlx5_debugfs_root)
		return;

	if (cq->dbg) {
		rem_res_tree(cq->dbg);
		cq->dbg = NULL;
	}
}<|MERGE_RESOLUTION|>--- conflicted
+++ resolved
@@ -192,11 +192,8 @@
 					   &stats->last_failed_errno);
 			debugfs_create_u8("last_failed_mbox_status", 0400, stats->root,
 					  &stats->last_failed_mbox_status);
-<<<<<<< HEAD
-=======
 			debugfs_create_x32("last_failed_syndrome", 0400, stats->root,
 					   &stats->last_failed_syndrome);
->>>>>>> 88084a3d
 		}
 	}
 }
