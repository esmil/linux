// SPDX-License-Identifier: ISC

#include <linux/etherdevice.h>
#include <linux/timekeeping.h>
#include "mt7603.h"
#include "mac.h"
#include "../trace.h"

#define MT_PSE_PAGE_SIZE	128

static u32
mt7603_ac_queue_mask0(u32 mask)
{
	u32 ret = 0;

	ret |= GENMASK(3, 0) * !!(mask & BIT(0));
	ret |= GENMASK(8, 5) * !!(mask & BIT(1));
	ret |= GENMASK(13, 10) * !!(mask & BIT(2));
	ret |= GENMASK(19, 16) * !!(mask & BIT(3));
	return ret;
}

static void
mt76_stop_tx_ac(struct mt7603_dev *dev, u32 mask)
{
	mt76_set(dev, MT_WF_ARB_TX_STOP_0, mt7603_ac_queue_mask0(mask));
}

static void
mt76_start_tx_ac(struct mt7603_dev *dev, u32 mask)
{
	mt76_set(dev, MT_WF_ARB_TX_START_0, mt7603_ac_queue_mask0(mask));
}

void mt7603_mac_reset_counters(struct mt7603_dev *dev)
{
	int i;

	for (i = 0; i < 2; i++)
		mt76_rr(dev, MT_TX_AGG_CNT(i));

	memset(dev->mphy.aggr_stats, 0, sizeof(dev->mphy.aggr_stats));
}

void mt7603_mac_set_timing(struct mt7603_dev *dev)
{
	u32 cck = FIELD_PREP(MT_TIMEOUT_VAL_PLCP, 231) |
		  FIELD_PREP(MT_TIMEOUT_VAL_CCA, 48);
	u32 ofdm = FIELD_PREP(MT_TIMEOUT_VAL_PLCP, 60) |
		   FIELD_PREP(MT_TIMEOUT_VAL_CCA, 24);
	int offset = 3 * dev->coverage_class;
	u32 reg_offset = FIELD_PREP(MT_TIMEOUT_VAL_PLCP, offset) |
			 FIELD_PREP(MT_TIMEOUT_VAL_CCA, offset);
	bool is_5ghz = dev->mphy.chandef.chan->band == NL80211_BAND_5GHZ;
	int sifs;
	u32 val;

	if (is_5ghz)
		sifs = 16;
	else
		sifs = 10;

	mt76_set(dev, MT_ARB_SCR,
		 MT_ARB_SCR_TX_DISABLE | MT_ARB_SCR_RX_DISABLE);
	udelay(1);

	mt76_wr(dev, MT_TIMEOUT_CCK, cck + reg_offset);
	mt76_wr(dev, MT_TIMEOUT_OFDM, ofdm + reg_offset);
	mt76_wr(dev, MT_IFS,
		FIELD_PREP(MT_IFS_EIFS, 360) |
		FIELD_PREP(MT_IFS_RIFS, 2) |
		FIELD_PREP(MT_IFS_SIFS, sifs) |
		FIELD_PREP(MT_IFS_SLOT, dev->slottime));

	if (dev->slottime < 20 || is_5ghz)
		val = MT7603_CFEND_RATE_DEFAULT;
	else
		val = MT7603_CFEND_RATE_11B;

	mt76_rmw_field(dev, MT_AGG_CONTROL, MT_AGG_CONTROL_CFEND_RATE, val);

	mt76_clear(dev, MT_ARB_SCR,
		   MT_ARB_SCR_TX_DISABLE | MT_ARB_SCR_RX_DISABLE);
}

static void
mt7603_wtbl_update(struct mt7603_dev *dev, int idx, u32 mask)
{
	mt76_rmw(dev, MT_WTBL_UPDATE, MT_WTBL_UPDATE_WLAN_IDX,
		 FIELD_PREP(MT_WTBL_UPDATE_WLAN_IDX, idx) | mask);

	mt76_poll(dev, MT_WTBL_UPDATE, MT_WTBL_UPDATE_BUSY, 0, 5000);
}

static u32
mt7603_wtbl1_addr(int idx)
{
	return MT_WTBL1_BASE + idx * MT_WTBL1_SIZE;
}

static u32
mt7603_wtbl2_addr(int idx)
{
	/* Mapped to WTBL2 */
	return MT_PCIE_REMAP_BASE_1 + idx * MT_WTBL2_SIZE;
}

static u32
mt7603_wtbl3_addr(int idx)
{
	u32 base = mt7603_wtbl2_addr(MT7603_WTBL_SIZE);

	return base + idx * MT_WTBL3_SIZE;
}

static u32
mt7603_wtbl4_addr(int idx)
{
	u32 base = mt7603_wtbl3_addr(MT7603_WTBL_SIZE);

	return base + idx * MT_WTBL4_SIZE;
}

void mt7603_wtbl_init(struct mt7603_dev *dev, int idx, int vif,
		      const u8 *mac_addr)
{
	const void *_mac = mac_addr;
	u32 addr = mt7603_wtbl1_addr(idx);
	u32 w0 = 0, w1 = 0;
	int i;

	if (_mac) {
		w0 = FIELD_PREP(MT_WTBL1_W0_ADDR_HI,
				get_unaligned_le16(_mac + 4));
		w1 = FIELD_PREP(MT_WTBL1_W1_ADDR_LO,
				get_unaligned_le32(_mac));
	}

	if (vif < 0)
		vif = 0;
	else
		w0 |= MT_WTBL1_W0_RX_CHECK_A1;
	w0 |= FIELD_PREP(MT_WTBL1_W0_MUAR_IDX, vif);

	mt76_poll(dev, MT_WTBL_UPDATE, MT_WTBL_UPDATE_BUSY, 0, 5000);

	mt76_set(dev, addr + 0 * 4, w0);
	mt76_set(dev, addr + 1 * 4, w1);
	mt76_set(dev, addr + 2 * 4, MT_WTBL1_W2_ADMISSION_CONTROL);

	mt76_stop_tx_ac(dev, GENMASK(3, 0));
	addr = mt7603_wtbl2_addr(idx);
	for (i = 0; i < MT_WTBL2_SIZE; i += 4)
		mt76_wr(dev, addr + i, 0);
	mt7603_wtbl_update(dev, idx, MT_WTBL_UPDATE_WTBL2);
	mt76_start_tx_ac(dev, GENMASK(3, 0));

	addr = mt7603_wtbl3_addr(idx);
	for (i = 0; i < MT_WTBL3_SIZE; i += 4)
		mt76_wr(dev, addr + i, 0);

	addr = mt7603_wtbl4_addr(idx);
	for (i = 0; i < MT_WTBL4_SIZE; i += 4)
		mt76_wr(dev, addr + i, 0);

	mt7603_wtbl_update(dev, idx, MT_WTBL_UPDATE_ADM_COUNT_CLEAR);
}

static void
mt7603_wtbl_set_skip_tx(struct mt7603_dev *dev, int idx, bool enabled)
{
	u32 addr = mt7603_wtbl1_addr(idx);
	u32 val = mt76_rr(dev, addr + 3 * 4);

	val &= ~MT_WTBL1_W3_SKIP_TX;
	val |= enabled * MT_WTBL1_W3_SKIP_TX;

	mt76_wr(dev, addr + 3 * 4, val);
}

void mt7603_filter_tx(struct mt7603_dev *dev, int mac_idx, int idx, bool abort)
{
	u32 flush_mask;
	int i, port, queue;

	if (abort) {
		port = 3; /* PSE */
		queue = 8; /* free queue */
	} else {
		port = 0; /* HIF */
		queue = 1; /* MCU queue */
	}

	mt7603_wtbl_set_skip_tx(dev, idx, true);

	mt76_wr(dev, MT_TX_ABORT, MT_TX_ABORT_EN |
			FIELD_PREP(MT_TX_ABORT_WCID, idx));

	flush_mask = MT_WF_ARB_TX_FLUSH_AC0 |
		     MT_WF_ARB_TX_FLUSH_AC1 |
		     MT_WF_ARB_TX_FLUSH_AC2 |
		     MT_WF_ARB_TX_FLUSH_AC3;
	flush_mask <<= mac_idx;

	mt76_wr(dev, MT_WF_ARB_TX_FLUSH_0, flush_mask);
	mt76_poll(dev, MT_WF_ARB_TX_FLUSH_0, flush_mask, 0, 20000);
	mt76_wr(dev, MT_WF_ARB_TX_START_0, flush_mask);

	mt76_wr(dev, MT_TX_ABORT, 0);

	for (i = 0; i < 4; i++) {
		mt76_wr(dev, MT_DMA_FQCR0, MT_DMA_FQCR0_BUSY |
			FIELD_PREP(MT_DMA_FQCR0_TARGET_WCID, idx) |
			FIELD_PREP(MT_DMA_FQCR0_TARGET_QID, i) |
			FIELD_PREP(MT_DMA_FQCR0_DEST_PORT_ID, port) |
			FIELD_PREP(MT_DMA_FQCR0_DEST_QUEUE_ID, queue));

		mt76_poll(dev, MT_DMA_FQCR0, MT_DMA_FQCR0_BUSY, 0, 5000);
	}

	WARN_ON_ONCE(mt76_rr(dev, MT_DMA_FQCR0) & MT_DMA_FQCR0_BUSY);

	mt7603_wtbl_set_skip_tx(dev, idx, false);
}

void mt7603_wtbl_set_smps(struct mt7603_dev *dev, struct mt7603_sta *sta,
			  bool enabled)
{
	u32 addr = mt7603_wtbl1_addr(sta->wcid.idx);

	if (sta->smps == enabled)
		return;

	mt76_rmw_field(dev, addr + 2 * 4, MT_WTBL1_W2_SMPS, enabled);
	sta->smps = enabled;
}

void mt7603_wtbl_set_ps(struct mt7603_dev *dev, struct mt7603_sta *sta,
			bool enabled)
{
	int idx = sta->wcid.idx;
	u32 addr;

	spin_lock_bh(&dev->ps_lock);

	if (sta->ps == enabled)
		goto out;

	mt76_wr(dev, MT_PSE_RTA,
		FIELD_PREP(MT_PSE_RTA_TAG_ID, idx) |
		FIELD_PREP(MT_PSE_RTA_PORT_ID, 0) |
		FIELD_PREP(MT_PSE_RTA_QUEUE_ID, 1) |
		FIELD_PREP(MT_PSE_RTA_REDIRECT_EN, enabled) |
		MT_PSE_RTA_WRITE | MT_PSE_RTA_BUSY);

	mt76_poll(dev, MT_PSE_RTA, MT_PSE_RTA_BUSY, 0, 5000);

	if (enabled)
		mt7603_filter_tx(dev, sta->vif->idx, idx, false);

	addr = mt7603_wtbl1_addr(idx);
	mt76_set(dev, MT_WTBL1_OR, MT_WTBL1_OR_PSM_WRITE);
	mt76_rmw(dev, addr + 3 * 4, MT_WTBL1_W3_POWER_SAVE,
		 enabled * MT_WTBL1_W3_POWER_SAVE);
	mt76_clear(dev, MT_WTBL1_OR, MT_WTBL1_OR_PSM_WRITE);
	sta->ps = enabled;

out:
	spin_unlock_bh(&dev->ps_lock);
}

void mt7603_wtbl_clear(struct mt7603_dev *dev, int idx)
{
	int wtbl2_frame_size = MT_PSE_PAGE_SIZE / MT_WTBL2_SIZE;
	int wtbl2_frame = idx / wtbl2_frame_size;
	int wtbl2_entry = idx % wtbl2_frame_size;

	int wtbl3_base_frame = MT_WTBL3_OFFSET / MT_PSE_PAGE_SIZE;
	int wtbl3_frame_size = MT_PSE_PAGE_SIZE / MT_WTBL3_SIZE;
	int wtbl3_frame = wtbl3_base_frame + idx / wtbl3_frame_size;
	int wtbl3_entry = (idx % wtbl3_frame_size) * 2;

	int wtbl4_base_frame = MT_WTBL4_OFFSET / MT_PSE_PAGE_SIZE;
	int wtbl4_frame_size = MT_PSE_PAGE_SIZE / MT_WTBL4_SIZE;
	int wtbl4_frame = wtbl4_base_frame + idx / wtbl4_frame_size;
	int wtbl4_entry = idx % wtbl4_frame_size;

	u32 addr = MT_WTBL1_BASE + idx * MT_WTBL1_SIZE;
	int i;

	mt76_poll(dev, MT_WTBL_UPDATE, MT_WTBL_UPDATE_BUSY, 0, 5000);

	mt76_wr(dev, addr + 0 * 4,
		MT_WTBL1_W0_RX_CHECK_A1 |
		MT_WTBL1_W0_RX_CHECK_A2 |
		MT_WTBL1_W0_RX_VALID);
	mt76_wr(dev, addr + 1 * 4, 0);
	mt76_wr(dev, addr + 2 * 4, 0);

	mt76_set(dev, MT_WTBL1_OR, MT_WTBL1_OR_PSM_WRITE);

	mt76_wr(dev, addr + 3 * 4,
		FIELD_PREP(MT_WTBL1_W3_WTBL2_FRAME_ID, wtbl2_frame) |
		FIELD_PREP(MT_WTBL1_W3_WTBL2_ENTRY_ID, wtbl2_entry) |
		FIELD_PREP(MT_WTBL1_W3_WTBL4_FRAME_ID, wtbl4_frame) |
		MT_WTBL1_W3_I_PSM | MT_WTBL1_W3_KEEP_I_PSM);
	mt76_wr(dev, addr + 4 * 4,
		FIELD_PREP(MT_WTBL1_W4_WTBL3_FRAME_ID, wtbl3_frame) |
		FIELD_PREP(MT_WTBL1_W4_WTBL3_ENTRY_ID, wtbl3_entry) |
		FIELD_PREP(MT_WTBL1_W4_WTBL4_ENTRY_ID, wtbl4_entry));

	mt76_clear(dev, MT_WTBL1_OR, MT_WTBL1_OR_PSM_WRITE);

	addr = mt7603_wtbl2_addr(idx);

	/* Clear BA information */
	mt76_wr(dev, addr + (15 * 4), 0);

	mt76_stop_tx_ac(dev, GENMASK(3, 0));
	for (i = 2; i <= 4; i++)
		mt76_wr(dev, addr + (i * 4), 0);
	mt7603_wtbl_update(dev, idx, MT_WTBL_UPDATE_WTBL2);
	mt76_start_tx_ac(dev, GENMASK(3, 0));

	mt7603_wtbl_update(dev, idx, MT_WTBL_UPDATE_RX_COUNT_CLEAR);
	mt7603_wtbl_update(dev, idx, MT_WTBL_UPDATE_TX_COUNT_CLEAR);
	mt7603_wtbl_update(dev, idx, MT_WTBL_UPDATE_ADM_COUNT_CLEAR);
}

void mt7603_wtbl_update_cap(struct mt7603_dev *dev, struct ieee80211_sta *sta)
{
	struct mt7603_sta *msta = (struct mt7603_sta *)sta->drv_priv;
	int idx = msta->wcid.idx;
	u8 ampdu_density;
	u32 addr;
	u32 val;

	addr = mt7603_wtbl1_addr(idx);

	ampdu_density = sta->deflink.ht_cap.ampdu_density;
	if (ampdu_density < IEEE80211_HT_MPDU_DENSITY_4)
		ampdu_density = IEEE80211_HT_MPDU_DENSITY_4;

	val = mt76_rr(dev, addr + 2 * 4);
	val &= MT_WTBL1_W2_KEY_TYPE | MT_WTBL1_W2_ADMISSION_CONTROL;
	val |= FIELD_PREP(MT_WTBL1_W2_AMPDU_FACTOR,
			  sta->deflink.ht_cap.ampdu_factor) |
	       FIELD_PREP(MT_WTBL1_W2_MPDU_DENSITY,
			  sta->deflink.ht_cap.ampdu_density) |
	       MT_WTBL1_W2_TXS_BAF_REPORT;

	if (sta->deflink.ht_cap.cap)
		val |= MT_WTBL1_W2_HT;
	if (sta->deflink.vht_cap.cap)
		val |= MT_WTBL1_W2_VHT;

	mt76_wr(dev, addr + 2 * 4, val);

	addr = mt7603_wtbl2_addr(idx);
	val = mt76_rr(dev, addr + 9 * 4);
	val &= ~(MT_WTBL2_W9_SHORT_GI_20 | MT_WTBL2_W9_SHORT_GI_40 |
		 MT_WTBL2_W9_SHORT_GI_80);
	if (sta->deflink.ht_cap.cap & IEEE80211_HT_CAP_SGI_20)
		val |= MT_WTBL2_W9_SHORT_GI_20;
	if (sta->deflink.ht_cap.cap & IEEE80211_HT_CAP_SGI_40)
		val |= MT_WTBL2_W9_SHORT_GI_40;
	mt76_wr(dev, addr + 9 * 4, val);
}

void mt7603_mac_rx_ba_reset(struct mt7603_dev *dev, void *addr, u8 tid)
{
	mt76_wr(dev, MT_BA_CONTROL_0, get_unaligned_le32(addr));
	mt76_wr(dev, MT_BA_CONTROL_1,
		(get_unaligned_le16(addr + 4) |
		 FIELD_PREP(MT_BA_CONTROL_1_TID, tid) |
		 MT_BA_CONTROL_1_RESET));
}

void mt7603_mac_tx_ba_reset(struct mt7603_dev *dev, int wcid, int tid,
			    int ba_size)
{
	u32 addr = mt7603_wtbl2_addr(wcid);
	u32 tid_mask = FIELD_PREP(MT_WTBL2_W15_BA_EN_TIDS, BIT(tid)) |
		       (MT_WTBL2_W15_BA_WIN_SIZE <<
			(tid * MT_WTBL2_W15_BA_WIN_SIZE_SHIFT));
	u32 tid_val;
	int i;

	if (ba_size < 0) {
		/* disable */
		mt76_clear(dev, addr + (15 * 4), tid_mask);
		return;
	}

	for (i = 7; i > 0; i--) {
		if (ba_size >= MT_AGG_SIZE_LIMIT(i))
			break;
	}

	tid_val = FIELD_PREP(MT_WTBL2_W15_BA_EN_TIDS, BIT(tid)) |
		  i << (tid * MT_WTBL2_W15_BA_WIN_SIZE_SHIFT);

	mt76_rmw(dev, addr + (15 * 4), tid_mask, tid_val);
}

void mt7603_mac_sta_poll(struct mt7603_dev *dev)
{
	static const u8 ac_to_tid[4] = {
		[IEEE80211_AC_BE] = 0,
		[IEEE80211_AC_BK] = 1,
		[IEEE80211_AC_VI] = 4,
		[IEEE80211_AC_VO] = 6
	};
	struct ieee80211_sta *sta;
	struct mt7603_sta *msta;
	u32 total_airtime = 0;
	u32 airtime[4];
	u32 addr;
	int i;

	rcu_read_lock();

	while (1) {
		bool clear = false;

		spin_lock_bh(&dev->mt76.sta_poll_lock);
		if (list_empty(&dev->mt76.sta_poll_list)) {
			spin_unlock_bh(&dev->mt76.sta_poll_lock);
			break;
		}

		msta = list_first_entry(&dev->mt76.sta_poll_list,
					struct mt7603_sta, wcid.poll_list);
		list_del_init(&msta->wcid.poll_list);
		spin_unlock_bh(&dev->mt76.sta_poll_lock);

		addr = mt7603_wtbl4_addr(msta->wcid.idx);
		for (i = 0; i < 4; i++) {
			u32 airtime_last = msta->tx_airtime_ac[i];

			msta->tx_airtime_ac[i] = mt76_rr(dev, addr + i * 8);
			airtime[i] = msta->tx_airtime_ac[i] - airtime_last;
			airtime[i] *= 32;
			total_airtime += airtime[i];

			if (msta->tx_airtime_ac[i] & BIT(22))
				clear = true;
		}

		if (clear) {
			mt7603_wtbl_update(dev, msta->wcid.idx,
					   MT_WTBL_UPDATE_ADM_COUNT_CLEAR);
			memset(msta->tx_airtime_ac, 0,
			       sizeof(msta->tx_airtime_ac));
		}

		if (!msta->wcid.sta)
			continue;

		sta = container_of((void *)msta, struct ieee80211_sta, drv_priv);
		for (i = 0; i < 4; i++) {
			struct mt76_queue *q = dev->mphy.q_tx[i];
			u8 qidx = q->hw_idx;
			u8 tid = ac_to_tid[i];
			u32 txtime = airtime[qidx];

			if (!txtime)
				continue;

			ieee80211_sta_register_airtime(sta, tid, txtime, 0);
		}
	}

	rcu_read_unlock();

	if (!total_airtime)
		return;

	spin_lock_bh(&dev->mt76.cc_lock);
	dev->mphy.chan_state->cc_tx += total_airtime;
	spin_unlock_bh(&dev->mt76.cc_lock);
}

static struct mt76_wcid *
mt7603_rx_get_wcid(struct mt7603_dev *dev, u8 idx, bool unicast)
{
	struct mt7603_sta *sta;
	struct mt76_wcid *wcid;

	if (idx >= MT7603_WTBL_SIZE)
		return NULL;

	wcid = rcu_dereference(dev->mt76.wcid[idx]);
	if (unicast || !wcid)
		return wcid;

	if (!wcid->sta)
		return NULL;

	sta = container_of(wcid, struct mt7603_sta, wcid);
	if (!sta->vif)
		return NULL;

	return &sta->vif->sta.wcid;
}

int
mt7603_mac_fill_rx(struct mt7603_dev *dev, struct sk_buff *skb)
{
	struct mt76_rx_status *status = (struct mt76_rx_status *)skb->cb;
	struct ieee80211_supported_band *sband;
	struct ieee80211_hdr *hdr;
	__le32 *rxd = (__le32 *)skb->data;
	u32 rxd0 = le32_to_cpu(rxd[0]);
	u32 rxd1 = le32_to_cpu(rxd[1]);
	u32 rxd2 = le32_to_cpu(rxd[2]);
	bool unicast = rxd1 & MT_RXD1_NORMAL_U2M;
	bool insert_ccmp_hdr = false;
	bool remove_pad;
	int idx;
	int i;

	memset(status, 0, sizeof(*status));

	i = FIELD_GET(MT_RXD1_NORMAL_CH_FREQ, rxd1);
	sband = (i & 1) ? &dev->mphy.sband_5g.sband : &dev->mphy.sband_2g.sband;
	i >>= 1;

	idx = FIELD_GET(MT_RXD2_NORMAL_WLAN_IDX, rxd2);
	status->wcid = mt7603_rx_get_wcid(dev, idx, unicast);

	status->band = sband->band;
	if (i < sband->n_channels)
		status->freq = sband->channels[i].center_freq;

	if (rxd2 & MT_RXD2_NORMAL_FCS_ERR)
		status->flag |= RX_FLAG_FAILED_FCS_CRC;

	if (rxd2 & MT_RXD2_NORMAL_TKIP_MIC_ERR)
		status->flag |= RX_FLAG_MMIC_ERROR;

	/* ICV error or CCMP/BIP/WPI MIC error */
	if (rxd2 & MT_RXD2_NORMAL_ICV_ERR)
		status->flag |= RX_FLAG_ONLY_MONITOR;

	if (FIELD_GET(MT_RXD2_NORMAL_SEC_MODE, rxd2) != 0 &&
	    !(rxd2 & (MT_RXD2_NORMAL_CLM | MT_RXD2_NORMAL_CM))) {
		status->flag |= RX_FLAG_DECRYPTED;
		status->flag |= RX_FLAG_IV_STRIPPED;
		status->flag |= RX_FLAG_MMIC_STRIPPED | RX_FLAG_MIC_STRIPPED;
	}

	remove_pad = rxd1 & MT_RXD1_NORMAL_HDR_OFFSET;

	if (rxd2 & MT_RXD2_NORMAL_MAX_LEN_ERROR)
		return -EINVAL;

	if (!sband->channels)
		return -EINVAL;

	rxd += 4;
	if (rxd0 & MT_RXD0_NORMAL_GROUP_4) {
		rxd += 4;
		if ((u8 *)rxd - skb->data >= skb->len)
			return -EINVAL;
	}
	if (rxd0 & MT_RXD0_NORMAL_GROUP_1) {
		u8 *data = (u8 *)rxd;

		if (status->flag & RX_FLAG_DECRYPTED) {
			switch (FIELD_GET(MT_RXD2_NORMAL_SEC_MODE, rxd2)) {
			case MT_CIPHER_AES_CCMP:
			case MT_CIPHER_CCMP_CCX:
			case MT_CIPHER_CCMP_256:
				insert_ccmp_hdr =
					FIELD_GET(MT_RXD2_NORMAL_FRAG, rxd2);
				fallthrough;
			case MT_CIPHER_TKIP:
			case MT_CIPHER_TKIP_NO_MIC:
			case MT_CIPHER_GCMP:
			case MT_CIPHER_GCMP_256:
				status->iv[0] = data[5];
				status->iv[1] = data[4];
				status->iv[2] = data[3];
				status->iv[3] = data[2];
				status->iv[4] = data[1];
				status->iv[5] = data[0];
				break;
			default:
				break;
			}
		}

		rxd += 4;
		if ((u8 *)rxd - skb->data >= skb->len)
			return -EINVAL;
	}
	if (rxd0 & MT_RXD0_NORMAL_GROUP_2) {
		status->timestamp = le32_to_cpu(rxd[0]);
		status->flag |= RX_FLAG_MACTIME_START;

		if (!(rxd2 & (MT_RXD2_NORMAL_NON_AMPDU_SUB |
			      MT_RXD2_NORMAL_NON_AMPDU))) {
			status->flag |= RX_FLAG_AMPDU_DETAILS;

			/* all subframes of an A-MPDU have the same timestamp */
			if (dev->rx_ampdu_ts != status->timestamp) {
				if (!++dev->ampdu_ref)
					dev->ampdu_ref++;
			}
			dev->rx_ampdu_ts = status->timestamp;

			status->ampdu_ref = dev->ampdu_ref;
		}

		rxd += 2;
		if ((u8 *)rxd - skb->data >= skb->len)
			return -EINVAL;
	}
	if (rxd0 & MT_RXD0_NORMAL_GROUP_3) {
		u32 rxdg0 = le32_to_cpu(rxd[0]);
		u32 rxdg3 = le32_to_cpu(rxd[3]);
		bool cck = false;

		i = FIELD_GET(MT_RXV1_TX_RATE, rxdg0);
		switch (FIELD_GET(MT_RXV1_TX_MODE, rxdg0)) {
		case MT_PHY_TYPE_CCK:
			cck = true;
			fallthrough;
		case MT_PHY_TYPE_OFDM:
			i = mt76_get_rate(&dev->mt76, sband, i, cck);
			break;
		case MT_PHY_TYPE_HT_GF:
		case MT_PHY_TYPE_HT:
			status->encoding = RX_ENC_HT;
			if (i > 15)
				return -EINVAL;
			break;
		default:
			return -EINVAL;
		}

		if (rxdg0 & MT_RXV1_HT_SHORT_GI)
			status->enc_flags |= RX_ENC_FLAG_SHORT_GI;
		if (rxdg0 & MT_RXV1_HT_AD_CODE)
			status->enc_flags |= RX_ENC_FLAG_LDPC;

		status->enc_flags |= RX_ENC_FLAG_STBC_MASK *
				    FIELD_GET(MT_RXV1_HT_STBC, rxdg0);

		status->rate_idx = i;

		status->chains = dev->mphy.antenna_mask;
		status->chain_signal[0] = FIELD_GET(MT_RXV4_IB_RSSI0, rxdg3) +
					  dev->rssi_offset[0];
		status->chain_signal[1] = FIELD_GET(MT_RXV4_IB_RSSI1, rxdg3) +
					  dev->rssi_offset[1];

		if (FIELD_GET(MT_RXV1_FRAME_MODE, rxdg0) == 1)
			status->bw = RATE_INFO_BW_40;

		rxd += 6;
		if ((u8 *)rxd - skb->data >= skb->len)
			return -EINVAL;
	} else {
		return -EINVAL;
	}

	skb_pull(skb, (u8 *)rxd - skb->data + 2 * remove_pad);

	if (insert_ccmp_hdr) {
		u8 key_id = FIELD_GET(MT_RXD1_NORMAL_KEY_ID, rxd1);

		mt76_insert_ccmp_hdr(skb, key_id);
	}

	hdr = (struct ieee80211_hdr *)skb->data;
	if (!status->wcid || !ieee80211_is_data_qos(hdr->frame_control))
		return 0;

	status->aggr = unicast &&
		       !ieee80211_is_qos_nullfunc(hdr->frame_control);
	status->qos_ctl = *ieee80211_get_qos_ctl(hdr);
	status->seqno = IEEE80211_SEQ_TO_SN(le16_to_cpu(hdr->seq_ctrl));

	return 0;
}

static u16
mt7603_mac_tx_rate_val(struct mt7603_dev *dev,
		       const struct ieee80211_tx_rate *rate, bool stbc, u8 *bw)
{
	u8 phy, nss, rate_idx;
	u16 rateval;

	*bw = 0;
	if (rate->flags & IEEE80211_TX_RC_MCS) {
		rate_idx = rate->idx;
		nss = 1 + (rate->idx >> 3);
		phy = MT_PHY_TYPE_HT;
		if (rate->flags & IEEE80211_TX_RC_GREEN_FIELD)
			phy = MT_PHY_TYPE_HT_GF;
		if (rate->flags & IEEE80211_TX_RC_40_MHZ_WIDTH)
			*bw = 1;
	} else {
		const struct ieee80211_rate *r;
		int band = dev->mphy.chandef.chan->band;
		u16 val;

		nss = 1;
		r = &mt76_hw(dev)->wiphy->bands[band]->bitrates[rate->idx];
		if (rate->flags & IEEE80211_TX_RC_USE_SHORT_PREAMBLE)
			val = r->hw_value_short;
		else
			val = r->hw_value;

		phy = val >> 8;
		rate_idx = val & 0xff;
	}

	rateval = (FIELD_PREP(MT_TX_RATE_IDX, rate_idx) |
		   FIELD_PREP(MT_TX_RATE_MODE, phy));

	if (stbc && nss == 1)
		rateval |= MT_TX_RATE_STBC;

	return rateval;
}

void mt7603_wtbl_set_rates(struct mt7603_dev *dev, struct mt7603_sta *sta,
			   struct ieee80211_tx_rate *probe_rate,
			   struct ieee80211_tx_rate *rates)
{
	struct ieee80211_tx_rate *ref;
	int wcid = sta->wcid.idx;
	u32 addr = mt7603_wtbl2_addr(wcid);
	bool stbc = false;
	int n_rates = sta->n_rates;
	u8 bw, bw_prev, bw_idx = 0;
	u16 val[4];
	u16 probe_val;
	u32 w9 = mt76_rr(dev, addr + 9 * 4);
	bool rateset;
	int i, k;

	if (!mt76_poll(dev, MT_WTBL_UPDATE, MT_WTBL_UPDATE_BUSY, 0, 5000))
		return;

	for (i = n_rates; i < 4; i++)
		rates[i] = rates[n_rates - 1];

	rateset = !(sta->rate_set_tsf & BIT(0));
	memcpy(sta->rateset[rateset].rates, rates,
	       sizeof(sta->rateset[rateset].rates));
	if (probe_rate) {
		sta->rateset[rateset].probe_rate = *probe_rate;
		ref = &sta->rateset[rateset].probe_rate;
	} else {
		sta->rateset[rateset].probe_rate.idx = -1;
		ref = &sta->rateset[rateset].rates[0];
	}

	rates = sta->rateset[rateset].rates;
	for (i = 0; i < ARRAY_SIZE(sta->rateset[rateset].rates); i++) {
		/*
		 * We don't support switching between short and long GI
		 * within the rate set. For accurate tx status reporting, we
		 * need to make sure that flags match.
		 * For improved performance, avoid duplicate entries by
		 * decrementing the MCS index if necessary
		 */
		if ((ref->flags ^ rates[i].flags) & IEEE80211_TX_RC_SHORT_GI)
			rates[i].flags ^= IEEE80211_TX_RC_SHORT_GI;

		for (k = 0; k < i; k++) {
			if (rates[i].idx != rates[k].idx)
				continue;
			if ((rates[i].flags ^ rates[k].flags) &
			    IEEE80211_TX_RC_40_MHZ_WIDTH)
				continue;

			if (!rates[i].idx)
				continue;

			rates[i].idx--;
		}
	}

	w9 &= MT_WTBL2_W9_SHORT_GI_20 | MT_WTBL2_W9_SHORT_GI_40 |
	      MT_WTBL2_W9_SHORT_GI_80;

	val[0] = mt7603_mac_tx_rate_val(dev, &rates[0], stbc, &bw);
	bw_prev = bw;

	if (probe_rate) {
		probe_val = mt7603_mac_tx_rate_val(dev, probe_rate, stbc, &bw);
		if (bw)
			bw_idx = 1;
		else
			bw_prev = 0;
	} else {
		probe_val = val[0];
	}

	w9 |= FIELD_PREP(MT_WTBL2_W9_CC_BW_SEL, bw);
	w9 |= FIELD_PREP(MT_WTBL2_W9_BW_CAP, bw);

	val[1] = mt7603_mac_tx_rate_val(dev, &rates[1], stbc, &bw);
	if (bw_prev) {
		bw_idx = 3;
		bw_prev = bw;
	}

	val[2] = mt7603_mac_tx_rate_val(dev, &rates[2], stbc, &bw);
	if (bw_prev) {
		bw_idx = 5;
		bw_prev = bw;
	}

	val[3] = mt7603_mac_tx_rate_val(dev, &rates[3], stbc, &bw);
	if (bw_prev)
		bw_idx = 7;

	w9 |= FIELD_PREP(MT_WTBL2_W9_CHANGE_BW_RATE,
		       bw_idx ? bw_idx - 1 : 7);

	mt76_wr(dev, MT_WTBL_RIUCR0, w9);

	mt76_wr(dev, MT_WTBL_RIUCR1,
		FIELD_PREP(MT_WTBL_RIUCR1_RATE0, probe_val) |
		FIELD_PREP(MT_WTBL_RIUCR1_RATE1, val[0]) |
		FIELD_PREP(MT_WTBL_RIUCR1_RATE2_LO, val[1]));

	mt76_wr(dev, MT_WTBL_RIUCR2,
		FIELD_PREP(MT_WTBL_RIUCR2_RATE2_HI, val[1] >> 8) |
		FIELD_PREP(MT_WTBL_RIUCR2_RATE3, val[1]) |
		FIELD_PREP(MT_WTBL_RIUCR2_RATE4, val[2]) |
		FIELD_PREP(MT_WTBL_RIUCR2_RATE5_LO, val[2]));

	mt76_wr(dev, MT_WTBL_RIUCR3,
		FIELD_PREP(MT_WTBL_RIUCR3_RATE5_HI, val[2] >> 4) |
		FIELD_PREP(MT_WTBL_RIUCR3_RATE6, val[3]) |
		FIELD_PREP(MT_WTBL_RIUCR3_RATE7, val[3]));

	mt76_set(dev, MT_LPON_T0CR, MT_LPON_T0CR_MODE); /* TSF read */
	sta->rate_set_tsf = (mt76_rr(dev, MT_LPON_UTTR0) & ~BIT(0)) | rateset;

	mt76_wr(dev, MT_WTBL_UPDATE,
		FIELD_PREP(MT_WTBL_UPDATE_WLAN_IDX, wcid) |
		MT_WTBL_UPDATE_RATE_UPDATE |
		MT_WTBL_UPDATE_TX_COUNT_CLEAR);

	if (!(sta->wcid.tx_info & MT_WCID_TX_INFO_SET))
		mt76_poll(dev, MT_WTBL_UPDATE, MT_WTBL_UPDATE_BUSY, 0, 5000);

	sta->rate_count = 2 * MT7603_RATE_RETRY * n_rates;
	sta->wcid.tx_info |= MT_WCID_TX_INFO_SET;
}

static enum mt76_cipher_type
mt7603_mac_get_key_info(struct ieee80211_key_conf *key, u8 *key_data)
{
	memset(key_data, 0, 32);
	if (!key)
		return MT_CIPHER_NONE;

	if (key->keylen > 32)
		return MT_CIPHER_NONE;

	memcpy(key_data, key->key, key->keylen);

	switch (key->cipher) {
	case WLAN_CIPHER_SUITE_WEP40:
		return MT_CIPHER_WEP40;
	case WLAN_CIPHER_SUITE_WEP104:
		return MT_CIPHER_WEP104;
	case WLAN_CIPHER_SUITE_TKIP:
		/* Rx/Tx MIC keys are swapped */
		memcpy(key_data + 16, key->key + 24, 8);
		memcpy(key_data + 24, key->key + 16, 8);
		return MT_CIPHER_TKIP;
	case WLAN_CIPHER_SUITE_CCMP:
		return MT_CIPHER_AES_CCMP;
	default:
		return MT_CIPHER_NONE;
	}
}

int mt7603_wtbl_set_key(struct mt7603_dev *dev, int wcid,
			struct ieee80211_key_conf *key)
{
	enum mt76_cipher_type cipher;
	u32 addr = mt7603_wtbl3_addr(wcid);
	u8 key_data[32];
	int key_len = sizeof(key_data);

	cipher = mt7603_mac_get_key_info(key, key_data);
	if (cipher == MT_CIPHER_NONE && key)
		return -EOPNOTSUPP;

	if (key && (cipher == MT_CIPHER_WEP40 || cipher == MT_CIPHER_WEP104)) {
		addr += key->keyidx * 16;
		key_len = 16;
	}

	mt76_wr_copy(dev, addr, key_data, key_len);

	addr = mt7603_wtbl1_addr(wcid);
	mt76_rmw_field(dev, addr + 2 * 4, MT_WTBL1_W2_KEY_TYPE, cipher);
	if (key)
		mt76_rmw_field(dev, addr, MT_WTBL1_W0_KEY_IDX, key->keyidx);
	mt76_rmw_field(dev, addr, MT_WTBL1_W0_RX_KEY_VALID, !!key);

	return 0;
}

static int
mt7603_mac_write_txwi(struct mt7603_dev *dev, __le32 *txwi,
		      struct sk_buff *skb, enum mt76_txq_id qid,
		      struct mt76_wcid *wcid, struct ieee80211_sta *sta,
		      int pid, struct ieee80211_key_conf *key)
{
	struct ieee80211_tx_info *info = IEEE80211_SKB_CB(skb);
	struct ieee80211_tx_rate *rate = &info->control.rates[0];
	struct ieee80211_hdr *hdr = (struct ieee80211_hdr *)skb->data;
	struct ieee80211_bar *bar = (struct ieee80211_bar *)skb->data;
	struct ieee80211_vif *vif = info->control.vif;
	struct mt76_queue *q = dev->mphy.q_tx[qid];
	struct mt7603_vif *mvif;
	int wlan_idx;
	int hdr_len = ieee80211_get_hdrlen_from_skb(skb);
	int tx_count = 8;
	u8 frame_type, frame_subtype;
	u16 fc = le16_to_cpu(hdr->frame_control);
	u16 seqno = 0;
	u8 vif_idx = 0;
	u32 val;
	u8 bw;

	if (vif) {
		mvif = (struct mt7603_vif *)vif->drv_priv;
		vif_idx = mvif->idx;
		if (vif_idx && qid >= MT_TXQ_BEACON)
			vif_idx += 0x10;
	}

	if (sta) {
		struct mt7603_sta *msta = (struct mt7603_sta *)sta->drv_priv;

		tx_count = msta->rate_count;
	}

	if (wcid)
		wlan_idx = wcid->idx;
	else
		wlan_idx = MT7603_WTBL_RESERVED;

	frame_type = (fc & IEEE80211_FCTL_FTYPE) >> 2;
	frame_subtype = (fc & IEEE80211_FCTL_STYPE) >> 4;

	val = FIELD_PREP(MT_TXD0_TX_BYTES, skb->len + MT_TXD_SIZE) |
	      FIELD_PREP(MT_TXD0_Q_IDX, q->hw_idx);
	txwi[0] = cpu_to_le32(val);

	val = MT_TXD1_LONG_FORMAT |
	      FIELD_PREP(MT_TXD1_OWN_MAC, vif_idx) |
	      FIELD_PREP(MT_TXD1_TID,
			 skb->priority & IEEE80211_QOS_CTL_TID_MASK) |
	      FIELD_PREP(MT_TXD1_HDR_FORMAT, MT_HDR_FORMAT_802_11) |
	      FIELD_PREP(MT_TXD1_HDR_INFO, hdr_len / 2) |
	      FIELD_PREP(MT_TXD1_WLAN_IDX, wlan_idx) |
	      FIELD_PREP(MT_TXD1_PROTECTED, !!key);
	txwi[1] = cpu_to_le32(val);

	if (info->flags & IEEE80211_TX_CTL_NO_ACK)
		txwi[1] |= cpu_to_le32(MT_TXD1_NO_ACK);

	val = FIELD_PREP(MT_TXD2_FRAME_TYPE, frame_type) |
	      FIELD_PREP(MT_TXD2_SUB_TYPE, frame_subtype) |
	      FIELD_PREP(MT_TXD2_MULTICAST,
			 is_multicast_ether_addr(hdr->addr1));
	txwi[2] = cpu_to_le32(val);

	if (!(info->flags & IEEE80211_TX_CTL_AMPDU))
		txwi[2] |= cpu_to_le32(MT_TXD2_BA_DISABLE);

	txwi[4] = 0;

	val = MT_TXD5_TX_STATUS_HOST | MT_TXD5_SW_POWER_MGMT |
	      FIELD_PREP(MT_TXD5_PID, pid);
	txwi[5] = cpu_to_le32(val);

	txwi[6] = 0;

	if (rate->idx >= 0 && rate->count &&
	    !(info->flags & IEEE80211_TX_CTL_RATE_CTRL_PROBE)) {
		bool stbc = info->flags & IEEE80211_TX_CTL_STBC;
		u16 rateval = mt7603_mac_tx_rate_val(dev, rate, stbc, &bw);

		txwi[2] |= cpu_to_le32(MT_TXD2_FIX_RATE);

		val = MT_TXD6_FIXED_BW |
		      FIELD_PREP(MT_TXD6_BW, bw) |
		      FIELD_PREP(MT_TXD6_TX_RATE, rateval);
		txwi[6] |= cpu_to_le32(val);

		if (rate->flags & IEEE80211_TX_RC_SHORT_GI)
			txwi[6] |= cpu_to_le32(MT_TXD6_SGI);

		if (!(rate->flags & IEEE80211_TX_RC_MCS))
			txwi[2] |= cpu_to_le32(MT_TXD2_BA_DISABLE);

		tx_count = rate->count;
	}

	/* use maximum tx count for beacons and buffered multicast */
	if (qid >= MT_TXQ_BEACON)
		tx_count = 0x1f;

	val = FIELD_PREP(MT_TXD3_REM_TX_COUNT, tx_count) |
		  MT_TXD3_SN_VALID;

	if (ieee80211_is_data_qos(hdr->frame_control))
		seqno = le16_to_cpu(hdr->seq_ctrl);
	else if (ieee80211_is_back_req(hdr->frame_control))
		seqno = le16_to_cpu(bar->start_seq_num);
	else
		val &= ~MT_TXD3_SN_VALID;

	val |= FIELD_PREP(MT_TXD3_SEQ, seqno >> 4);

	txwi[3] = cpu_to_le32(val);

	if (key) {
		u64 pn = atomic64_inc_return(&key->tx_pn);

		txwi[3] |= cpu_to_le32(MT_TXD3_PN_VALID);
		txwi[4] = cpu_to_le32(pn & GENMASK(31, 0));
		txwi[5] |= cpu_to_le32(FIELD_PREP(MT_TXD5_PN_HIGH, pn >> 32));
	}

	txwi[7] = 0;

	return 0;
}

int mt7603_tx_prepare_skb(struct mt76_dev *mdev, void *txwi_ptr,
			  enum mt76_txq_id qid, struct mt76_wcid *wcid,
			  struct ieee80211_sta *sta,
			  struct mt76_tx_info *tx_info)
{
	struct mt7603_dev *dev = container_of(mdev, struct mt7603_dev, mt76);
	struct mt7603_sta *msta = container_of(wcid, struct mt7603_sta, wcid);
	struct ieee80211_tx_info *info = IEEE80211_SKB_CB(tx_info->skb);
	struct ieee80211_key_conf *key = info->control.hw_key;
	int pid;

	if (!wcid)
		wcid = &dev->global_sta.wcid;

	if (sta) {
		msta = (struct mt7603_sta *)sta->drv_priv;

		if ((info->flags & (IEEE80211_TX_CTL_NO_PS_BUFFER |
				    IEEE80211_TX_CTL_CLEAR_PS_FILT)) ||
		    (info->control.flags & IEEE80211_TX_CTRL_PS_RESPONSE))
			mt7603_wtbl_set_ps(dev, msta, false);

		mt76_tx_check_agg_ssn(sta, tx_info->skb);
	}

	pid = mt76_tx_status_skb_add(mdev, wcid, tx_info->skb);

	if (info->flags & IEEE80211_TX_CTL_RATE_CTRL_PROBE) {
		spin_lock_bh(&dev->mt76.lock);
		mt7603_wtbl_set_rates(dev, msta, &info->control.rates[0],
				      msta->rates);
		msta->rate_probe = true;
		spin_unlock_bh(&dev->mt76.lock);
	}

	mt7603_mac_write_txwi(dev, txwi_ptr, tx_info->skb, qid, wcid,
			      sta, pid, key);

	return 0;
}

static bool
mt7603_fill_txs(struct mt7603_dev *dev, struct mt7603_sta *sta,
		struct ieee80211_tx_info *info, __le32 *txs_data)
{
	struct ieee80211_supported_band *sband;
	struct mt7603_rate_set *rs;
	int first_idx = 0, last_idx;
	u32 rate_set_tsf;
	u32 final_rate;
	u32 final_rate_flags;
	bool rs_idx;
	bool ack_timeout;
	bool fixed_rate;
	bool probe;
	bool ampdu;
	bool cck = false;
	int count;
	u32 txs;
	int idx;
	int i;

	fixed_rate = info->status.rates[0].count;
	probe = !!(info->flags & IEEE80211_TX_CTL_RATE_CTRL_PROBE);

	txs = le32_to_cpu(txs_data[4]);
	ampdu = !fixed_rate && (txs & MT_TXS4_AMPDU);
	count = FIELD_GET(MT_TXS4_TX_COUNT, txs);
	last_idx = FIELD_GET(MT_TXS4_LAST_TX_RATE, txs);

	txs = le32_to_cpu(txs_data[0]);
	final_rate = FIELD_GET(MT_TXS0_TX_RATE, txs);
	ack_timeout = txs & MT_TXS0_ACK_TIMEOUT;

	if (!ampdu && (txs & MT_TXS0_RTS_TIMEOUT))
		return false;

	if (txs & MT_TXS0_QUEUE_TIMEOUT)
		return false;

	if (!ack_timeout)
		info->flags |= IEEE80211_TX_STAT_ACK;

	info->status.ampdu_len = 1;
	info->status.ampdu_ack_len = !!(info->flags &
					IEEE80211_TX_STAT_ACK);

	if (ampdu || (info->flags & IEEE80211_TX_CTL_AMPDU))
		info->flags |= IEEE80211_TX_STAT_AMPDU | IEEE80211_TX_CTL_AMPDU;

	first_idx = max_t(int, 0, last_idx - (count - 1) / MT7603_RATE_RETRY);

	if (fixed_rate && !probe) {
		info->status.rates[0].count = count;
		i = 0;
		goto out;
	}

	rate_set_tsf = READ_ONCE(sta->rate_set_tsf);
	rs_idx = !((u32)(le32_get_bits(txs_data[1], MT_TXS1_F0_TIMESTAMP) -
			 rate_set_tsf) < 1000000);
	rs_idx ^= rate_set_tsf & BIT(0);
	rs = &sta->rateset[rs_idx];

	if (!first_idx && rs->probe_rate.idx >= 0) {
		info->status.rates[0] = rs->probe_rate;

		spin_lock_bh(&dev->mt76.lock);
		if (sta->rate_probe) {
			mt7603_wtbl_set_rates(dev, sta, NULL,
					      sta->rates);
			sta->rate_probe = false;
		}
		spin_unlock_bh(&dev->mt76.lock);
	} else {
		info->status.rates[0] = rs->rates[first_idx / 2];
	}
	info->status.rates[0].count = 0;

	for (i = 0, idx = first_idx; count && idx <= last_idx; idx++) {
		struct ieee80211_tx_rate *cur_rate;
		int cur_count;

		cur_rate = &rs->rates[idx / 2];
		cur_count = min_t(int, MT7603_RATE_RETRY, count);
		count -= cur_count;

		if (idx && (cur_rate->idx != info->status.rates[i].idx ||
			    cur_rate->flags != info->status.rates[i].flags)) {
			i++;
			if (i == ARRAY_SIZE(info->status.rates)) {
				i--;
				break;
			}

			info->status.rates[i] = *cur_rate;
			info->status.rates[i].count = 0;
		}

		info->status.rates[i].count += cur_count;
	}

out:
	final_rate_flags = info->status.rates[i].flags;

	switch (FIELD_GET(MT_TX_RATE_MODE, final_rate)) {
	case MT_PHY_TYPE_CCK:
		cck = true;
		fallthrough;
	case MT_PHY_TYPE_OFDM:
		if (dev->mphy.chandef.chan->band == NL80211_BAND_5GHZ)
			sband = &dev->mphy.sband_5g.sband;
		else
			sband = &dev->mphy.sband_2g.sband;
		final_rate &= GENMASK(5, 0);
		final_rate = mt76_get_rate(&dev->mt76, sband, final_rate,
					   cck);
		final_rate_flags = 0;
		break;
	case MT_PHY_TYPE_HT_GF:
	case MT_PHY_TYPE_HT:
		final_rate_flags |= IEEE80211_TX_RC_MCS;
		final_rate &= GENMASK(5, 0);
		if (final_rate > 15)
			return false;
		break;
	default:
		return false;
	}

	info->status.rates[i].idx = final_rate;
	info->status.rates[i].flags = final_rate_flags;

	return true;
}

static bool
mt7603_mac_add_txs_skb(struct mt7603_dev *dev, struct mt7603_sta *sta, int pid,
		       __le32 *txs_data)
{
	struct mt76_dev *mdev = &dev->mt76;
	struct sk_buff_head list;
	struct sk_buff *skb;

	if (pid < MT_PACKET_ID_FIRST)
		return false;

	trace_mac_txdone(mdev, sta->wcid.idx, pid);

	mt76_tx_status_lock(mdev, &list);
	skb = mt76_tx_status_skb_get(mdev, &sta->wcid, pid, &list);
	if (skb) {
		struct ieee80211_tx_info *info = IEEE80211_SKB_CB(skb);

		if (!mt7603_fill_txs(dev, sta, info, txs_data)) {
			info->status.rates[0].count = 0;
			info->status.rates[0].idx = -1;
		}

		mt76_tx_status_skb_done(mdev, skb, &list);
	}
	mt76_tx_status_unlock(mdev, &list);

	return !!skb;
}

void mt7603_mac_add_txs(struct mt7603_dev *dev, void *data)
{
	struct ieee80211_tx_info info = {};
	struct ieee80211_sta *sta = NULL;
	struct mt7603_sta *msta = NULL;
	struct mt76_wcid *wcid;
	__le32 *txs_data = data;
	u8 wcidx;
	u8 pid;

	pid = le32_get_bits(txs_data[4], MT_TXS4_PID);
	wcidx = le32_get_bits(txs_data[3], MT_TXS3_WCID);

	if (pid == MT_PACKET_ID_NO_ACK)
		return;

	if (wcidx >= MT7603_WTBL_SIZE)
		return;

	rcu_read_lock();

	wcid = rcu_dereference(dev->mt76.wcid[wcidx]);
	if (!wcid)
		goto out;

	msta = container_of(wcid, struct mt7603_sta, wcid);
	sta = wcid_to_sta(wcid);

	if (list_empty(&msta->wcid.poll_list)) {
		spin_lock_bh(&dev->mt76.sta_poll_lock);
		list_add_tail(&msta->wcid.poll_list, &dev->mt76.sta_poll_list);
		spin_unlock_bh(&dev->mt76.sta_poll_lock);
	}

	if (mt7603_mac_add_txs_skb(dev, msta, pid, txs_data))
		goto out;

	if (wcidx >= MT7603_WTBL_STA || !sta)
		goto out;

	if (mt7603_fill_txs(dev, msta, &info, txs_data)) {
		spin_lock_bh(&dev->mt76.rx_lock);
		ieee80211_tx_status_noskb(mt76_hw(dev), sta, &info);
		spin_unlock_bh(&dev->mt76.rx_lock);
	}

out:
	rcu_read_unlock();
}

void mt7603_tx_complete_skb(struct mt76_dev *mdev, struct mt76_queue_entry *e)
{
	struct mt7603_dev *dev = container_of(mdev, struct mt7603_dev, mt76);
	struct sk_buff *skb = e->skb;

	if (!e->txwi) {
		dev_kfree_skb_any(skb);
		return;
	}

	dev->tx_hang_check = 0;
	mt76_tx_complete_skb(mdev, e->wcid, skb);
}

static bool
wait_for_wpdma(struct mt7603_dev *dev)
{
	return mt76_poll(dev, MT_WPDMA_GLO_CFG,
			 MT_WPDMA_GLO_CFG_TX_DMA_BUSY |
			 MT_WPDMA_GLO_CFG_RX_DMA_BUSY,
			 0, 1000);
}

static void mt7603_pse_reset(struct mt7603_dev *dev)
{
	/* Clear previous reset result */
	if (!dev->reset_cause[RESET_CAUSE_RESET_FAILED])
		mt76_clear(dev, MT_MCU_DEBUG_RESET, MT_MCU_DEBUG_RESET_PSE_S);

	/* Reset PSE */
	mt76_set(dev, MT_MCU_DEBUG_RESET, MT_MCU_DEBUG_RESET_PSE);

	if (!mt76_poll_msec(dev, MT_MCU_DEBUG_RESET,
			    MT_MCU_DEBUG_RESET_PSE_S,
			    MT_MCU_DEBUG_RESET_PSE_S, 500)) {
		dev->reset_cause[RESET_CAUSE_RESET_FAILED]++;
		mt76_clear(dev, MT_MCU_DEBUG_RESET, MT_MCU_DEBUG_RESET_PSE);
	} else {
		dev->reset_cause[RESET_CAUSE_RESET_FAILED] = 0;
		mt76_clear(dev, MT_MCU_DEBUG_RESET, MT_MCU_DEBUG_RESET_QUEUES);
	}

	if (dev->reset_cause[RESET_CAUSE_RESET_FAILED] >= 3)
		dev->reset_cause[RESET_CAUSE_RESET_FAILED] = 0;
}

void mt7603_mac_dma_start(struct mt7603_dev *dev)
{
	mt7603_mac_start(dev);

	wait_for_wpdma(dev);
	usleep_range(50, 100);

	mt76_set(dev, MT_WPDMA_GLO_CFG,
		 (MT_WPDMA_GLO_CFG_TX_DMA_EN |
		  MT_WPDMA_GLO_CFG_RX_DMA_EN |
		  FIELD_PREP(MT_WPDMA_GLO_CFG_DMA_BURST_SIZE, 3) |
		  MT_WPDMA_GLO_CFG_TX_WRITEBACK_DONE));

	mt7603_irq_enable(dev, MT_INT_RX_DONE_ALL | MT_INT_TX_DONE_ALL);
}

void mt7603_mac_start(struct mt7603_dev *dev)
{
	mt76_clear(dev, MT_ARB_SCR,
		   MT_ARB_SCR_TX_DISABLE | MT_ARB_SCR_RX_DISABLE);
	mt76_wr(dev, MT_WF_ARB_TX_START_0, ~0);
	mt76_set(dev, MT_WF_ARB_RQCR, MT_WF_ARB_RQCR_RX_START);
}

void mt7603_mac_stop(struct mt7603_dev *dev)
{
	mt76_set(dev, MT_ARB_SCR,
		 MT_ARB_SCR_TX_DISABLE | MT_ARB_SCR_RX_DISABLE);
	mt76_wr(dev, MT_WF_ARB_TX_START_0, 0);
	mt76_clear(dev, MT_WF_ARB_RQCR, MT_WF_ARB_RQCR_RX_START);
}

void mt7603_pse_client_reset(struct mt7603_dev *dev)
{
	u32 addr;

	addr = mt7603_reg_map(dev, MT_CLIENT_BASE_PHYS_ADDR +
				   MT_CLIENT_RESET_TX);

	/* Clear previous reset state */
	mt76_clear(dev, addr,
		   MT_CLIENT_RESET_TX_R_E_1 |
		   MT_CLIENT_RESET_TX_R_E_2 |
		   MT_CLIENT_RESET_TX_R_E_1_S |
		   MT_CLIENT_RESET_TX_R_E_2_S);

	/* Start PSE client TX abort */
	mt76_set(dev, MT_WPDMA_GLO_CFG, MT_WPDMA_GLO_CFG_FORCE_TX_EOF);
	mt76_set(dev, addr, MT_CLIENT_RESET_TX_R_E_1);
	mt76_poll_msec(dev, addr, MT_CLIENT_RESET_TX_R_E_1_S,
		       MT_CLIENT_RESET_TX_R_E_1_S, 500);

	mt76_set(dev, addr, MT_CLIENT_RESET_TX_R_E_2);
	mt76_set(dev, MT_WPDMA_GLO_CFG, MT_WPDMA_GLO_CFG_SW_RESET);

	/* Wait for PSE client to clear TX FIFO */
	mt76_poll_msec(dev, addr, MT_CLIENT_RESET_TX_R_E_2_S,
		       MT_CLIENT_RESET_TX_R_E_2_S, 500);

	/* Clear PSE client TX abort state */
	mt76_clear(dev, addr,
		   MT_CLIENT_RESET_TX_R_E_1 |
		   MT_CLIENT_RESET_TX_R_E_2);
}

static void mt7603_dma_sched_reset(struct mt7603_dev *dev)
{
	if (!is_mt7628(dev))
		return;

	mt76_set(dev, MT_SCH_4, MT_SCH_4_RESET);
	mt76_clear(dev, MT_SCH_4, MT_SCH_4_RESET);
}

static void mt7603_mac_watchdog_reset(struct mt7603_dev *dev)
{
	int beacon_int = dev->mt76.beacon_int;
	u32 mask = dev->mt76.mmio.irqmask;
	int i;

	ieee80211_stop_queues(dev->mt76.hw);
	set_bit(MT76_RESET, &dev->mphy.state);

	/* lock/unlock all queues to ensure that no tx is pending */
	mt76_txq_schedule_all(&dev->mphy);

	mt76_worker_disable(&dev->mt76.tx_worker);
	tasklet_disable(&dev->mt76.pre_tbtt_tasklet);
	napi_disable(&dev->mt76.napi[0]);
	napi_disable(&dev->mt76.napi[1]);
	napi_disable(&dev->mt76.tx_napi);

	mutex_lock(&dev->mt76.mutex);

	mt7603_beacon_set_timer(dev, -1, 0);

	mt7603_mac_stop(dev);

	mt76_clear(dev, MT_WPDMA_GLO_CFG,
		   MT_WPDMA_GLO_CFG_RX_DMA_EN | MT_WPDMA_GLO_CFG_TX_DMA_EN |
		   MT_WPDMA_GLO_CFG_TX_WRITEBACK_DONE);
	usleep_range(1000, 2000);

	mt7603_irq_disable(dev, mask);

	mt7603_pse_client_reset(dev);

	mt76_queue_tx_cleanup(dev, dev->mt76.q_mcu[MT_MCUQ_WM], true);
	for (i = 0; i < __MT_TXQ_MAX; i++)
		mt76_queue_tx_cleanup(dev, dev->mphy.q_tx[i], true);

	mt7603_dma_sched_reset(dev);

	mt76_tx_status_check(&dev->mt76, true);

	mt76_for_each_q_rx(&dev->mt76, i) {
		mt76_queue_rx_reset(dev, i);
	}

	if (dev->reset_cause[RESET_CAUSE_RESET_FAILED] ||
	    dev->cur_reset_cause == RESET_CAUSE_RX_PSE_BUSY)
		mt7603_pse_reset(dev);

	if (!dev->reset_cause[RESET_CAUSE_RESET_FAILED]) {
		mt7603_mac_dma_start(dev);

		mt7603_irq_enable(dev, mask);

		clear_bit(MT76_RESET, &dev->mphy.state);
	}

	mutex_unlock(&dev->mt76.mutex);

	mt76_worker_enable(&dev->mt76.tx_worker);

	tasklet_enable(&dev->mt76.pre_tbtt_tasklet);
	mt7603_beacon_set_timer(dev, -1, beacon_int);

	local_bh_disable();
	napi_enable(&dev->mt76.tx_napi);
	napi_schedule(&dev->mt76.tx_napi);

	napi_enable(&dev->mt76.napi[0]);
	napi_schedule(&dev->mt76.napi[0]);

	napi_enable(&dev->mt76.napi[1]);
	napi_schedule(&dev->mt76.napi[1]);
	local_bh_enable();

	ieee80211_wake_queues(dev->mt76.hw);
	mt76_txq_schedule_all(&dev->mphy);
}

static u32 mt7603_dma_debug(struct mt7603_dev *dev, u8 index)
{
	u32 val;

	mt76_wr(dev, MT_WPDMA_DEBUG,
		FIELD_PREP(MT_WPDMA_DEBUG_IDX, index) |
		MT_WPDMA_DEBUG_SEL);

	val = mt76_rr(dev, MT_WPDMA_DEBUG);
	return FIELD_GET(MT_WPDMA_DEBUG_VALUE, val);
}

static bool mt7603_rx_fifo_busy(struct mt7603_dev *dev)
{
	if (is_mt7628(dev))
		return mt7603_dma_debug(dev, 9) & BIT(9);

	return mt7603_dma_debug(dev, 2) & BIT(8);
}

static bool mt7603_rx_dma_busy(struct mt7603_dev *dev)
{
	if (!(mt76_rr(dev, MT_WPDMA_GLO_CFG) & MT_WPDMA_GLO_CFG_RX_DMA_BUSY))
		return false;

	return mt7603_rx_fifo_busy(dev);
}

static bool mt7603_tx_dma_busy(struct mt7603_dev *dev)
{
	u32 val;

	if (!(mt76_rr(dev, MT_WPDMA_GLO_CFG) & MT_WPDMA_GLO_CFG_TX_DMA_BUSY))
		return false;

	val = mt7603_dma_debug(dev, 9);
	return (val & BIT(8)) && (val & 0xf) != 0xf;
}

static bool mt7603_tx_hang(struct mt7603_dev *dev)
{
	struct mt76_queue *q;
	u32 dma_idx, prev_dma_idx;
	int i;

	for (i = 0; i < 4; i++) {
		q = dev->mphy.q_tx[i];

		if (!q->queued)
			continue;

		prev_dma_idx = dev->tx_dma_idx[i];
		dma_idx = readl(&q->regs->dma_idx);
		dev->tx_dma_idx[i] = dma_idx;

		if (dma_idx == prev_dma_idx &&
		    dma_idx != readl(&q->regs->cpu_idx))
			break;
	}

	return i < 4;
}

static bool mt7603_rx_pse_busy(struct mt7603_dev *dev)
{
	u32 addr, val;

	if (mt7603_rx_fifo_busy(dev))
		goto out;

	addr = mt7603_reg_map(dev, MT_CLIENT_BASE_PHYS_ADDR + MT_CLIENT_STATUS);
	mt76_wr(dev, addr, 3);
	val = mt76_rr(dev, addr) >> 16;

	if (!(val & BIT(0)))
		return false;
<<<<<<< HEAD

	if (is_mt7628(dev))
		val &= 0xa000;
	else
		val &= 0x8000;
	if (!val)
		return false;

out:
	if (mt76_rr(dev, MT_INT_SOURCE_CSR) &
	    (MT_INT_RX_DONE(0) | MT_INT_RX_DONE(1)))
		return false;

=======

	if (is_mt7628(dev))
		val &= 0xa000;
	else
		val &= 0x8000;
	if (!val)
		return false;

out:
	if (mt76_rr(dev, MT_INT_SOURCE_CSR) &
	    (MT_INT_RX_DONE(0) | MT_INT_RX_DONE(1)))
		return false;

>>>>>>> 0c383648
	return true;
}

static bool
mt7603_watchdog_check(struct mt7603_dev *dev, u8 *counter,
		      enum mt7603_reset_cause cause,
		      bool (*check)(struct mt7603_dev *dev))
{
	if (dev->reset_test == cause + 1) {
		dev->reset_test = 0;
		goto trigger;
	}

	if (check) {
		if (!check(dev) && *counter < MT7603_WATCHDOG_TIMEOUT) {
			*counter = 0;
			return false;
		}

		(*counter)++;
	}

	if (*counter < MT7603_WATCHDOG_TIMEOUT)
		return false;
trigger:
	dev->cur_reset_cause = cause;
	dev->reset_cause[cause]++;
	return true;
}

void mt7603_update_channel(struct mt76_phy *mphy)
{
	struct mt7603_dev *dev = container_of(mphy->dev, struct mt7603_dev, mt76);
	struct mt76_channel_state *state;

	state = mphy->chan_state;
	state->cc_busy += mt76_rr(dev, MT_MIB_STAT_CCA);
}

void
mt7603_edcca_set_strict(struct mt7603_dev *dev, bool val)
{
	u32 rxtd_6 = 0xd7c80000;

	if (val == dev->ed_strict_mode)
		return;

	dev->ed_strict_mode = val;

	/* Ensure that ED/CCA does not trigger if disabled */
	if (!dev->ed_monitor)
		rxtd_6 |= FIELD_PREP(MT_RXTD_6_CCAED_TH, 0x34);
	else
		rxtd_6 |= FIELD_PREP(MT_RXTD_6_CCAED_TH, 0x7d);

	if (dev->ed_monitor && !dev->ed_strict_mode)
		rxtd_6 |= FIELD_PREP(MT_RXTD_6_ACI_TH, 0x0f);
	else
		rxtd_6 |= FIELD_PREP(MT_RXTD_6_ACI_TH, 0x10);

	mt76_wr(dev, MT_RXTD(6), rxtd_6);

	mt76_rmw_field(dev, MT_RXTD(13), MT_RXTD_13_ACI_TH_EN,
		       dev->ed_monitor && !dev->ed_strict_mode);
}

static void
mt7603_edcca_check(struct mt7603_dev *dev)
{
	u32 val = mt76_rr(dev, MT_AGC(41));
	ktime_t cur_time;
	int rssi0, rssi1;
	u32 active;
	u32 ed_busy;

	if (!dev->ed_monitor)
		return;

	rssi0 = FIELD_GET(MT_AGC_41_RSSI_0, val);
	if (rssi0 > 128)
		rssi0 -= 256;

	if (dev->mphy.antenna_mask & BIT(1)) {
		rssi1 = FIELD_GET(MT_AGC_41_RSSI_1, val);
		if (rssi1 > 128)
			rssi1 -= 256;
	} else {
		rssi1 = rssi0;
	}

	if (max(rssi0, rssi1) >= -40 &&
	    dev->ed_strong_signal < MT7603_EDCCA_BLOCK_TH)
		dev->ed_strong_signal++;
	else if (dev->ed_strong_signal > 0)
		dev->ed_strong_signal--;

	cur_time = ktime_get_boottime();
	ed_busy = mt76_rr(dev, MT_MIB_STAT_ED) & MT_MIB_STAT_ED_MASK;

	active = ktime_to_us(ktime_sub(cur_time, dev->ed_time));
	dev->ed_time = cur_time;

	if (!active)
		return;

	if (100 * ed_busy / active > 90) {
		if (dev->ed_trigger < 0)
			dev->ed_trigger = 0;
		dev->ed_trigger++;
	} else {
		if (dev->ed_trigger > 0)
			dev->ed_trigger = 0;
		dev->ed_trigger--;
	}

	if (dev->ed_trigger > MT7603_EDCCA_BLOCK_TH ||
	    dev->ed_strong_signal < MT7603_EDCCA_BLOCK_TH / 2) {
		mt7603_edcca_set_strict(dev, true);
	} else if (dev->ed_trigger < -MT7603_EDCCA_BLOCK_TH) {
		mt7603_edcca_set_strict(dev, false);
	}

	if (dev->ed_trigger > MT7603_EDCCA_BLOCK_TH)
		dev->ed_trigger = MT7603_EDCCA_BLOCK_TH;
	else if (dev->ed_trigger < -MT7603_EDCCA_BLOCK_TH)
		dev->ed_trigger = -MT7603_EDCCA_BLOCK_TH;
}

void mt7603_cca_stats_reset(struct mt7603_dev *dev)
{
	mt76_set(dev, MT_PHYCTRL(2), MT_PHYCTRL_2_STATUS_RESET);
	mt76_clear(dev, MT_PHYCTRL(2), MT_PHYCTRL_2_STATUS_RESET);
	mt76_set(dev, MT_PHYCTRL(2), MT_PHYCTRL_2_STATUS_EN);
}

static void
mt7603_adjust_sensitivity(struct mt7603_dev *dev)
{
	u32 agc0 = dev->agc0, agc3 = dev->agc3;
	u32 adj;

	if (!dev->sensitivity || dev->sensitivity < -100) {
		dev->sensitivity = 0;
	} else if (dev->sensitivity <= -84) {
		adj = 7 + (dev->sensitivity + 92) / 2;

		agc0 = 0x56f0076f;
		agc0 |= adj << 12;
		agc0 |= adj << 16;
		agc3 = 0x81d0d5e3;
	} else if (dev->sensitivity <= -72) {
		adj = 7 + (dev->sensitivity + 80) / 2;

		agc0 = 0x6af0006f;
		agc0 |= adj << 8;
		agc0 |= adj << 12;
		agc0 |= adj << 16;

		agc3 = 0x8181d5e3;
	} else {
		if (dev->sensitivity > -54)
			dev->sensitivity = -54;

		adj = 7 + (dev->sensitivity + 80) / 2;

		agc0 = 0x7ff0000f;
		agc0 |= adj << 4;
		agc0 |= adj << 8;
		agc0 |= adj << 12;
		agc0 |= adj << 16;

		agc3 = 0x818181e3;
	}

	mt76_wr(dev, MT_AGC(0), agc0);
	mt76_wr(dev, MT_AGC1(0), agc0);

	mt76_wr(dev, MT_AGC(3), agc3);
	mt76_wr(dev, MT_AGC1(3), agc3);
}

static void
mt7603_false_cca_check(struct mt7603_dev *dev)
{
	int pd_cck, pd_ofdm, mdrdy_cck, mdrdy_ofdm;
	int false_cca;
	int min_signal;
	u32 val;

	if (!dev->dynamic_sensitivity)
		return;

	val = mt76_rr(dev, MT_PHYCTRL_STAT_PD);
	pd_cck = FIELD_GET(MT_PHYCTRL_STAT_PD_CCK, val);
	pd_ofdm = FIELD_GET(MT_PHYCTRL_STAT_PD_OFDM, val);

	val = mt76_rr(dev, MT_PHYCTRL_STAT_MDRDY);
	mdrdy_cck = FIELD_GET(MT_PHYCTRL_STAT_MDRDY_CCK, val);
	mdrdy_ofdm = FIELD_GET(MT_PHYCTRL_STAT_MDRDY_OFDM, val);

	dev->false_cca_ofdm = pd_ofdm - mdrdy_ofdm;
	dev->false_cca_cck = pd_cck - mdrdy_cck;

	mt7603_cca_stats_reset(dev);

	min_signal = mt76_get_min_avg_rssi(&dev->mt76, false);
	if (!min_signal) {
		dev->sensitivity = 0;
		dev->last_cca_adj = jiffies;
		goto out;
	}

	min_signal -= 15;

	false_cca = dev->false_cca_ofdm + dev->false_cca_cck;
	if (false_cca > 600 &&
	    dev->sensitivity < -100 + dev->sensitivity_limit) {
		if (!dev->sensitivity)
			dev->sensitivity = -92;
		else
			dev->sensitivity += 2;
		dev->last_cca_adj = jiffies;
	} else if (false_cca < 100 ||
		   time_after(jiffies, dev->last_cca_adj + 10 * HZ)) {
		dev->last_cca_adj = jiffies;
		if (!dev->sensitivity)
			goto out;

		dev->sensitivity -= 2;
	}

	if (dev->sensitivity && dev->sensitivity > min_signal) {
		dev->sensitivity = min_signal;
		dev->last_cca_adj = jiffies;
	}

out:
	mt7603_adjust_sensitivity(dev);
}

void mt7603_mac_work(struct work_struct *work)
{
	struct mt7603_dev *dev = container_of(work, struct mt7603_dev,
					      mphy.mac_work.work);
	bool reset = false;
	int i, idx;

	mt76_tx_status_check(&dev->mt76, false);

	mutex_lock(&dev->mt76.mutex);

	dev->mphy.mac_work_count++;
	mt76_update_survey(&dev->mphy);
	mt7603_edcca_check(dev);

	for (i = 0, idx = 0; i < 2; i++) {
		u32 val = mt76_rr(dev, MT_TX_AGG_CNT(i));

		dev->mphy.aggr_stats[idx++] += val & 0xffff;
		dev->mphy.aggr_stats[idx++] += val >> 16;
	}

	if (dev->mphy.mac_work_count == 10)
		mt7603_false_cca_check(dev);

	if (mt7603_watchdog_check(dev, &dev->rx_pse_check,
				  RESET_CAUSE_RX_PSE_BUSY,
				  mt7603_rx_pse_busy) ||
	    mt7603_watchdog_check(dev, &dev->beacon_check,
				  RESET_CAUSE_BEACON_STUCK,
				  NULL) ||
	    mt7603_watchdog_check(dev, &dev->tx_hang_check,
				  RESET_CAUSE_TX_HANG,
				  mt7603_tx_hang) ||
	    mt7603_watchdog_check(dev, &dev->tx_dma_check,
				  RESET_CAUSE_TX_BUSY,
				  mt7603_tx_dma_busy) ||
	    mt7603_watchdog_check(dev, &dev->rx_dma_check,
				  RESET_CAUSE_RX_BUSY,
				  mt7603_rx_dma_busy) ||
	    mt7603_watchdog_check(dev, &dev->mcu_hang,
				  RESET_CAUSE_MCU_HANG,
				  NULL) ||
	    dev->reset_cause[RESET_CAUSE_RESET_FAILED]) {
		dev->beacon_check = 0;
		dev->tx_dma_check = 0;
		dev->tx_hang_check = 0;
		dev->rx_dma_check = 0;
		dev->rx_pse_check = 0;
		dev->mcu_hang = 0;
		dev->rx_dma_idx = ~0;
		memset(dev->tx_dma_idx, 0xff, sizeof(dev->tx_dma_idx));
		reset = true;
		dev->mphy.mac_work_count = 0;
	}

	if (dev->mphy.mac_work_count >= 10)
		dev->mphy.mac_work_count = 0;

	mutex_unlock(&dev->mt76.mutex);

	if (reset)
		mt7603_mac_watchdog_reset(dev);

	ieee80211_queue_delayed_work(mt76_hw(dev), &dev->mphy.mac_work,
				     msecs_to_jiffies(MT7603_WATCHDOG_TIME));
}<|MERGE_RESOLUTION|>--- conflicted
+++ resolved
@@ -1575,7 +1575,6 @@
 
 	if (!(val & BIT(0)))
 		return false;
-<<<<<<< HEAD
 
 	if (is_mt7628(dev))
 		val &= 0xa000;
@@ -1589,21 +1588,6 @@
 	    (MT_INT_RX_DONE(0) | MT_INT_RX_DONE(1)))
 		return false;
 
-=======
-
-	if (is_mt7628(dev))
-		val &= 0xa000;
-	else
-		val &= 0x8000;
-	if (!val)
-		return false;
-
-out:
-	if (mt76_rr(dev, MT_INT_SOURCE_CSR) &
-	    (MT_INT_RX_DONE(0) | MT_INT_RX_DONE(1)))
-		return false;
-
->>>>>>> 0c383648
 	return true;
 }
 
