/*
 * Copyright (c) 2000-2006 Silicon Graphics, Inc.
 * All Rights Reserved.
 *
 * This program is free software; you can redistribute it and/or
 * modify it under the terms of the GNU General Public License as
 * published by the Free Software Foundation.
 *
 * This program is distributed in the hope that it would be useful,
 * but WITHOUT ANY WARRANTY; without even the implied warranty of
 * MERCHANTABILITY or FITNESS FOR A PARTICULAR PURPOSE.  See the
 * GNU General Public License for more details.
 *
 * You should have received a copy of the GNU General Public License
 * along with this program; if not, write the Free Software Foundation,
 * Inc.,  51 Franklin St, Fifth Floor, Boston, MA  02110-1301  USA
 */
#include "xfs.h"
#include "xfs_fs.h"
#include "xfs_log.h"
#include "xfs_trans.h"
#include "xfs_sb.h"
#include "xfs_ag.h"
#include "xfs_alloc.h"
#include "xfs_quota.h"
#include "xfs_mount.h"
#include "xfs_bmap_btree.h"
#include "xfs_alloc_btree.h"
#include "xfs_ialloc_btree.h"
#include "xfs_dinode.h"
#include "xfs_inode.h"
#include "xfs_inode_item.h"
#include "xfs_btree.h"
#include "xfs_bmap.h"
#include "xfs_rtalloc.h"
#include "xfs_error.h"
#include "xfs_itable.h"
#include "xfs_attr.h"
#include "xfs_buf_item.h"
#include "xfs_trans_space.h"
#include "xfs_utils.h"
#include "xfs_iomap.h"
#include "xfs_trace.h"
#include "xfs_icache.h"
#include "xfs_dquot_item.h"
#include "xfs_dquot.h"


#define XFS_WRITEIO_ALIGN(mp,off)	(((off) >> mp->m_writeio_log) \
						<< mp->m_writeio_log)
#define XFS_WRITE_IMAPS		XFS_BMAP_MAX_NMAP

STATIC int
xfs_iomap_eof_align_last_fsb(
	xfs_mount_t	*mp,
	xfs_inode_t	*ip,
	xfs_extlen_t	extsize,
	xfs_fileoff_t	*last_fsb)
{
	xfs_fileoff_t	new_last_fsb = 0;
	xfs_extlen_t	align = 0;
	int		eof, error;

	if (!XFS_IS_REALTIME_INODE(ip)) {
		/*
		 * Round up the allocation request to a stripe unit
		 * (m_dalign) boundary if the file size is >= stripe unit
		 * size, and we are allocating past the allocation eof.
		 *
		 * If mounted with the "-o swalloc" option the alignment is
		 * increased from the strip unit size to the stripe width.
		 */
		if (mp->m_swidth && (mp->m_flags & XFS_MOUNT_SWALLOC))
			align = mp->m_swidth;
		else if (mp->m_dalign)
			align = mp->m_dalign;

		if (align && XFS_ISIZE(ip) >= XFS_FSB_TO_B(mp, align))
			new_last_fsb = roundup_64(*last_fsb, align);
	}

	/*
	 * Always round up the allocation request to an extent boundary
	 * (when file on a real-time subvolume or has di_extsize hint).
	 */
	if (extsize) {
		if (new_last_fsb)
			align = roundup_64(new_last_fsb, extsize);
		else
			align = extsize;
		new_last_fsb = roundup_64(*last_fsb, align);
	}

	if (new_last_fsb) {
		error = xfs_bmap_eof(ip, new_last_fsb, XFS_DATA_FORK, &eof);
		if (error)
			return error;
		if (eof)
			*last_fsb = new_last_fsb;
	}
	return 0;
}

STATIC int
xfs_alert_fsblock_zero(
	xfs_inode_t	*ip,
	xfs_bmbt_irec_t	*imap)
{
	xfs_alert_tag(ip->i_mount, XFS_PTAG_FSBLOCK_ZERO,
			"Access to block zero in inode %llu "
			"start_block: %llx start_off: %llx "
			"blkcnt: %llx extent-state: %x\n",
		(unsigned long long)ip->i_ino,
		(unsigned long long)imap->br_startblock,
		(unsigned long long)imap->br_startoff,
		(unsigned long long)imap->br_blockcount,
		imap->br_state);
	return EFSCORRUPTED;
}

int
xfs_iomap_write_direct(
	xfs_inode_t	*ip,
	xfs_off_t	offset,
	size_t		count,
	xfs_bmbt_irec_t *imap,
	int		nmaps)
{
	xfs_mount_t	*mp = ip->i_mount;
	xfs_fileoff_t	offset_fsb;
	xfs_fileoff_t	last_fsb;
	xfs_filblks_t	count_fsb, resaligned;
	xfs_fsblock_t	firstfsb;
	xfs_extlen_t	extsz, temp;
	int		nimaps;
	int		bmapi_flag;
	int		quota_flag;
	int		rt;
	xfs_trans_t	*tp;
	xfs_bmap_free_t free_list;
	uint		qblocks, resblks, resrtextents;
	int		committed;
	int		error;

	error = xfs_qm_dqattach(ip, 0);
	if (error)
		return XFS_ERROR(error);

	rt = XFS_IS_REALTIME_INODE(ip);
	extsz = xfs_get_extsz_hint(ip);

	offset_fsb = XFS_B_TO_FSBT(mp, offset);
	last_fsb = XFS_B_TO_FSB(mp, ((xfs_ufsize_t)(offset + count)));
	if ((offset + count) > XFS_ISIZE(ip)) {
		error = xfs_iomap_eof_align_last_fsb(mp, ip, extsz, &last_fsb);
		if (error)
			return XFS_ERROR(error);
	} else {
		if (nmaps && (imap->br_startblock == HOLESTARTBLOCK))
			last_fsb = MIN(last_fsb, (xfs_fileoff_t)
					imap->br_blockcount +
					imap->br_startoff);
	}
	count_fsb = last_fsb - offset_fsb;
	ASSERT(count_fsb > 0);

	resaligned = count_fsb;
	if (unlikely(extsz)) {
		if ((temp = do_mod(offset_fsb, extsz)))
			resaligned += temp;
		if ((temp = do_mod(resaligned, extsz)))
			resaligned += extsz - temp;
	}

	if (unlikely(rt)) {
		resrtextents = qblocks = resaligned;
		resrtextents /= mp->m_sb.sb_rextsize;
		resblks = XFS_DIOSTRAT_SPACE_RES(mp, 0);
		quota_flag = XFS_QMOPT_RES_RTBLKS;
	} else {
		resrtextents = 0;
		resblks = qblocks = XFS_DIOSTRAT_SPACE_RES(mp, resaligned);
		quota_flag = XFS_QMOPT_RES_REGBLKS;
	}

	/*
	 * Allocate and setup the transaction
	 */
	tp = xfs_trans_alloc(mp, XFS_TRANS_DIOSTRAT);
	error = xfs_trans_reserve(tp, resblks,
			XFS_WRITE_LOG_RES(mp), resrtextents,
			XFS_TRANS_PERM_LOG_RES,
			XFS_WRITE_LOG_COUNT);
	/*
	 * Check for running out of space, note: need lock to return
	 */
	if (error) {
		xfs_trans_cancel(tp, 0);
		return XFS_ERROR(error);
	}

	xfs_ilock(ip, XFS_ILOCK_EXCL);

	error = xfs_trans_reserve_quota_nblks(tp, ip, qblocks, 0, quota_flag);
	if (error)
		goto out_trans_cancel;

	xfs_trans_ijoin(tp, ip, 0);

	bmapi_flag = 0;
	if (offset < XFS_ISIZE(ip) || extsz)
		bmapi_flag |= XFS_BMAPI_PREALLOC;

	/*
	 * From this point onwards we overwrite the imap pointer that the
	 * caller gave to us.
	 */
	xfs_bmap_init(&free_list, &firstfsb);
	nimaps = 1;
	error = xfs_bmapi_write(tp, ip, offset_fsb, count_fsb, bmapi_flag,
				&firstfsb, 0, imap, &nimaps, &free_list);
	if (error)
		goto out_bmap_cancel;

	/*
	 * Complete the transaction
	 */
	error = xfs_bmap_finish(&tp, &free_list, &committed);
	if (error)
		goto out_bmap_cancel;
	error = xfs_trans_commit(tp, XFS_TRANS_RELEASE_LOG_RES);
	if (error)
		goto out_unlock;

	/*
	 * Copy any maps to caller's array and return any error.
	 */
	if (nimaps == 0) {
		error = XFS_ERROR(ENOSPC);
		goto out_unlock;
	}

	if (!(imap->br_startblock || XFS_IS_REALTIME_INODE(ip)))
		error = xfs_alert_fsblock_zero(ip, imap);

out_unlock:
	xfs_iunlock(ip, XFS_ILOCK_EXCL);
	return error;

out_bmap_cancel:
	xfs_bmap_cancel(&free_list);
	xfs_trans_unreserve_quota_nblks(tp, ip, (long)qblocks, 0, quota_flag);
out_trans_cancel:
	xfs_trans_cancel(tp, XFS_TRANS_RELEASE_LOG_RES | XFS_TRANS_ABORT);
	goto out_unlock;
}

/*
 * If the caller is doing a write at the end of the file, then extend the
 * allocation out to the file system's write iosize.  We clean up any extra
 * space left over when the file is closed in xfs_inactive().
 *
 * If we find we already have delalloc preallocation beyond EOF, don't do more
 * preallocation as it it not needed.
 */
STATIC int
xfs_iomap_eof_want_preallocate(
	xfs_mount_t	*mp,
	xfs_inode_t	*ip,
	xfs_off_t	offset,
	size_t		count,
	xfs_bmbt_irec_t *imap,
	int		nimaps,
	int		*prealloc)
{
	xfs_fileoff_t   start_fsb;
	xfs_filblks_t   count_fsb;
	xfs_fsblock_t	firstblock;
	int		n, error, imaps;
	int		found_delalloc = 0;

	*prealloc = 0;
	if (offset + count <= XFS_ISIZE(ip))
		return 0;

	/*
	 * If there are any real blocks past eof, then don't
	 * do any speculative allocation.
	 */
	start_fsb = XFS_B_TO_FSBT(mp, ((xfs_ufsize_t)(offset + count - 1)));
	count_fsb = XFS_B_TO_FSB(mp, mp->m_super->s_maxbytes);
	while (count_fsb > 0) {
		imaps = nimaps;
		firstblock = NULLFSBLOCK;
		error = xfs_bmapi_read(ip, start_fsb, count_fsb, imap, &imaps,
				       0);
		if (error)
			return error;
		for (n = 0; n < imaps; n++) {
			if ((imap[n].br_startblock != HOLESTARTBLOCK) &&
			    (imap[n].br_startblock != DELAYSTARTBLOCK))
				return 0;
			start_fsb += imap[n].br_blockcount;
			count_fsb -= imap[n].br_blockcount;

			if (imap[n].br_startblock == DELAYSTARTBLOCK)
				found_delalloc = 1;
		}
	}
	if (!found_delalloc)
		*prealloc = 1;
	return 0;
}

/*
 * Determine the initial size of the preallocation. We are beyond the current
 * EOF here, but we need to take into account whether this is a sparse write or
 * an extending write when determining the preallocation size.  Hence we need to
 * look up the extent that ends at the current write offset and use the result
 * to determine the preallocation size.
 *
 * If the extent is a hole, then preallocation is essentially disabled.
 * Otherwise we take the size of the preceeding data extent as the basis for the
 * preallocation size. If the size of the extent is greater than half the
 * maximum extent length, then use the current offset as the basis. This ensures
 * that for large files the preallocation size always extends to MAXEXTLEN
 * rather than falling short due to things like stripe unit/width alignment of
 * real extents.
 */
STATIC xfs_fsblock_t
xfs_iomap_eof_prealloc_initial_size(
	struct xfs_mount	*mp,
	struct xfs_inode	*ip,
	xfs_off_t		offset,
	xfs_bmbt_irec_t		*imap,
	int			nimaps)
{
	xfs_fileoff_t   start_fsb;
	int		imaps = 1;
	int		error;

	ASSERT(nimaps >= imaps);

	/* if we are using a specific prealloc size, return now */
	if (mp->m_flags & XFS_MOUNT_DFLT_IOSIZE)
		return 0;

	/*
	 * As we write multiple pages, the offset will always align to the
	 * start of a page and hence point to a hole at EOF. i.e. if the size is
	 * 4096 bytes, we only have one block at FSB 0, but XFS_B_TO_FSB(4096)
	 * will return FSB 1. Hence if there are blocks in the file, we want to
	 * point to the block prior to the EOF block and not the hole that maps
	 * directly at @offset.
	 */
	start_fsb = XFS_B_TO_FSB(mp, offset);
	if (start_fsb)
		start_fsb--;
	error = xfs_bmapi_read(ip, start_fsb, 1, imap, &imaps, XFS_BMAPI_ENTIRE);
	if (error)
		return 0;

	ASSERT(imaps == 1);
	if (imap[0].br_startblock == HOLESTARTBLOCK)
		return 0;
	if (imap[0].br_blockcount <= (MAXEXTLEN >> 1))
		return imap[0].br_blockcount << 1;
	return XFS_B_TO_FSB(mp, offset);
}

STATIC bool
xfs_quota_need_throttle(
	struct xfs_inode *ip,
	int type,
	xfs_fsblock_t alloc_blocks)
{
	struct xfs_dquot *dq = xfs_inode_dquot(ip, type);

	if (!dq || !xfs_this_quota_on(ip->i_mount, type))
		return false;

	/* no hi watermark, no throttle */
	if (!dq->q_prealloc_hi_wmark)
		return false;

	/* under the lo watermark, no throttle */
	if (dq->q_res_bcount + alloc_blocks < dq->q_prealloc_lo_wmark)
		return false;

	return true;
}

STATIC void
xfs_quota_calc_throttle(
	struct xfs_inode *ip,
	int type,
	xfs_fsblock_t *qblocks,
	int *qshift)
{
	int64_t freesp;
	int shift = 0;
	struct xfs_dquot *dq = xfs_inode_dquot(ip, type);

	/* over hi wmark, squash the prealloc completely */
	if (dq->q_res_bcount >= dq->q_prealloc_hi_wmark) {
		*qblocks = 0;
		return;
	}

	freesp = dq->q_prealloc_hi_wmark - dq->q_res_bcount;
	if (freesp < dq->q_low_space[XFS_QLOWSP_5_PCNT]) {
		shift = 2;
		if (freesp < dq->q_low_space[XFS_QLOWSP_3_PCNT])
			shift += 2;
		if (freesp < dq->q_low_space[XFS_QLOWSP_1_PCNT])
			shift += 2;
	}

	/* only overwrite the throttle values if we are more aggressive */
	if ((freesp >> shift) < (*qblocks >> *qshift)) {
		*qblocks = freesp;
		*qshift = shift;
	}
}

/*
 * If we don't have a user specified preallocation size, dynamically increase
 * the preallocation size as the size of the file grows. Cap the maximum size
 * at a single extent or less if the filesystem is near full. The closer the
 * filesystem is to full, the smaller the maximum prealocation.
 */
STATIC xfs_fsblock_t
xfs_iomap_prealloc_size(
	struct xfs_mount	*mp,
	struct xfs_inode	*ip,
	xfs_off_t		offset,
	struct xfs_bmbt_irec	*imap,
	int			nimaps)
{
	xfs_fsblock_t		alloc_blocks = 0;
	int			shift = 0;
	int64_t			freesp;
	xfs_fsblock_t		qblocks;
	int			qshift = 0;

	alloc_blocks = xfs_iomap_eof_prealloc_initial_size(mp, ip, offset,
							   imap, nimaps);
	if (!alloc_blocks)
		goto check_writeio;
	qblocks = alloc_blocks;

<<<<<<< HEAD
		/*
		 * If we are still trying to allocate more space than is
		 * available, squash the prealloc hard. This can happen if we
		 * have a large file on a small filesystem and the above
		 * lowspace thresholds are smaller than MAXEXTLEN.
		 */
		while (alloc_blocks && alloc_blocks >= freesp)
			alloc_blocks >>= 4;
=======
	/*
	 * MAXEXTLEN is not a power of two value but we round the prealloc down
	 * to the nearest power of two value after throttling. To prevent the
	 * round down from unconditionally reducing the maximum supported prealloc
	 * size, we round up first, apply appropriate throttling, round down and
	 * cap the value to MAXEXTLEN.
	 */
	alloc_blocks = XFS_FILEOFF_MIN(roundup_pow_of_two(MAXEXTLEN),
				       alloc_blocks);

	xfs_icsb_sync_counters(mp, XFS_ICSB_LAZY_COUNT);
	freesp = mp->m_sb.sb_fdblocks;
	if (freesp < mp->m_low_space[XFS_LOWSP_5_PCNT]) {
		shift = 2;
		if (freesp < mp->m_low_space[XFS_LOWSP_4_PCNT])
			shift++;
		if (freesp < mp->m_low_space[XFS_LOWSP_3_PCNT])
			shift++;
		if (freesp < mp->m_low_space[XFS_LOWSP_2_PCNT])
			shift++;
		if (freesp < mp->m_low_space[XFS_LOWSP_1_PCNT])
			shift++;
>>>>>>> cab09a81
	}

	/*
	 * Check each quota to cap the prealloc size and provide a shift
	 * value to throttle with.
	 */
	if (xfs_quota_need_throttle(ip, XFS_DQ_USER, alloc_blocks))
		xfs_quota_calc_throttle(ip, XFS_DQ_USER, &qblocks, &qshift);
	if (xfs_quota_need_throttle(ip, XFS_DQ_GROUP, alloc_blocks))
		xfs_quota_calc_throttle(ip, XFS_DQ_GROUP, &qblocks, &qshift);
	if (xfs_quota_need_throttle(ip, XFS_DQ_PROJ, alloc_blocks))
		xfs_quota_calc_throttle(ip, XFS_DQ_PROJ, &qblocks, &qshift);

	/*
	 * The final prealloc size is set to the minimum of free space available
	 * in each of the quotas and the overall filesystem.
	 *
	 * The shift throttle value is set to the maximum value as determined by
	 * the global low free space values and per-quota low free space values.
	 */
	alloc_blocks = MIN(alloc_blocks, qblocks);
	shift = MAX(shift, qshift);

	if (shift)
		alloc_blocks >>= shift;
	/*
	 * rounddown_pow_of_two() returns an undefined result if we pass in
	 * alloc_blocks = 0.
	 */
	if (alloc_blocks)
		alloc_blocks = rounddown_pow_of_two(alloc_blocks);
	if (alloc_blocks > MAXEXTLEN)
		alloc_blocks = MAXEXTLEN;

	/*
	 * If we are still trying to allocate more space than is
	 * available, squash the prealloc hard. This can happen if we
	 * have a large file on a small filesystem and the above
	 * lowspace thresholds are smaller than MAXEXTLEN.
	 */
	while (alloc_blocks && alloc_blocks >= freesp)
		alloc_blocks >>= 4;

check_writeio:
	if (alloc_blocks < mp->m_writeio_blocks)
		alloc_blocks = mp->m_writeio_blocks;

	trace_xfs_iomap_prealloc_size(ip, alloc_blocks, shift,
				      mp->m_writeio_blocks);

	return alloc_blocks;
}

int
xfs_iomap_write_delay(
	xfs_inode_t	*ip,
	xfs_off_t	offset,
	size_t		count,
	xfs_bmbt_irec_t *ret_imap)
{
	xfs_mount_t	*mp = ip->i_mount;
	xfs_fileoff_t	offset_fsb;
	xfs_fileoff_t	last_fsb;
	xfs_off_t	aligned_offset;
	xfs_fileoff_t	ioalign;
	xfs_extlen_t	extsz;
	int		nimaps;
	xfs_bmbt_irec_t imap[XFS_WRITE_IMAPS];
	int		prealloc;
	int		error;

	ASSERT(xfs_isilocked(ip, XFS_ILOCK_EXCL));

	/*
	 * Make sure that the dquots are there. This doesn't hold
	 * the ilock across a disk read.
	 */
	error = xfs_qm_dqattach_locked(ip, 0);
	if (error)
		return XFS_ERROR(error);

	extsz = xfs_get_extsz_hint(ip);
	offset_fsb = XFS_B_TO_FSBT(mp, offset);

	error = xfs_iomap_eof_want_preallocate(mp, ip, offset, count,
				imap, XFS_WRITE_IMAPS, &prealloc);
	if (error)
		return error;

retry:
	if (prealloc) {
		xfs_fsblock_t	alloc_blocks;

		alloc_blocks = xfs_iomap_prealloc_size(mp, ip, offset, imap,
						       XFS_WRITE_IMAPS);

		aligned_offset = XFS_WRITEIO_ALIGN(mp, (offset + count - 1));
		ioalign = XFS_B_TO_FSBT(mp, aligned_offset);
		last_fsb = ioalign + alloc_blocks;
	} else {
		last_fsb = XFS_B_TO_FSB(mp, ((xfs_ufsize_t)(offset + count)));
	}

	if (prealloc || extsz) {
		error = xfs_iomap_eof_align_last_fsb(mp, ip, extsz, &last_fsb);
		if (error)
			return error;
	}

	/*
	 * Make sure preallocation does not create extents beyond the range we
	 * actually support in this filesystem.
	 */
	if (last_fsb > XFS_B_TO_FSB(mp, mp->m_super->s_maxbytes))
		last_fsb = XFS_B_TO_FSB(mp, mp->m_super->s_maxbytes);

	ASSERT(last_fsb > offset_fsb);

	nimaps = XFS_WRITE_IMAPS;
	error = xfs_bmapi_delay(ip, offset_fsb, last_fsb - offset_fsb,
				imap, &nimaps, XFS_BMAPI_ENTIRE);
	switch (error) {
	case 0:
	case ENOSPC:
	case EDQUOT:
		break;
	default:
		return XFS_ERROR(error);
	}

	/*
	 * If bmapi returned us nothing, we got either ENOSPC or EDQUOT. Retry
	 * without EOF preallocation.
	 */
	if (nimaps == 0) {
		trace_xfs_delalloc_enospc(ip, offset, count);
		if (prealloc) {
			prealloc = 0;
			error = 0;
			goto retry;
		}
		return XFS_ERROR(error ? error : ENOSPC);
	}

	if (!(imap[0].br_startblock || XFS_IS_REALTIME_INODE(ip)))
		return xfs_alert_fsblock_zero(ip, &imap[0]);

	/*
	 * Tag the inode as speculatively preallocated so we can reclaim this
	 * space on demand, if necessary.
	 */
	if (prealloc)
		xfs_inode_set_eofblocks_tag(ip);

	*ret_imap = imap[0];
	return 0;
}

/*
 * Pass in a delayed allocate extent, convert it to real extents;
 * return to the caller the extent we create which maps on top of
 * the originating callers request.
 *
 * Called without a lock on the inode.
 *
 * We no longer bother to look at the incoming map - all we have to
 * guarantee is that whatever we allocate fills the required range.
 */
int
xfs_iomap_write_allocate(
	xfs_inode_t	*ip,
	xfs_off_t	offset,
	size_t		count,
	xfs_bmbt_irec_t *imap)
{
	xfs_mount_t	*mp = ip->i_mount;
	xfs_fileoff_t	offset_fsb, last_block;
	xfs_fileoff_t	end_fsb, map_start_fsb;
	xfs_fsblock_t	first_block;
	xfs_bmap_free_t	free_list;
	xfs_filblks_t	count_fsb;
	xfs_trans_t	*tp;
	int		nimaps, committed;
	int		error = 0;
	int		nres;

	/*
	 * Make sure that the dquots are there.
	 */
	error = xfs_qm_dqattach(ip, 0);
	if (error)
		return XFS_ERROR(error);

	offset_fsb = XFS_B_TO_FSBT(mp, offset);
	count_fsb = imap->br_blockcount;
	map_start_fsb = imap->br_startoff;

	XFS_STATS_ADD(xs_xstrat_bytes, XFS_FSB_TO_B(mp, count_fsb));

	while (count_fsb != 0) {
		/*
		 * Set up a transaction with which to allocate the
		 * backing store for the file.  Do allocations in a
		 * loop until we get some space in the range we are
		 * interested in.  The other space that might be allocated
		 * is in the delayed allocation extent on which we sit
		 * but before our buffer starts.
		 */

		nimaps = 0;
		while (nimaps == 0) {
			tp = xfs_trans_alloc(mp, XFS_TRANS_STRAT_WRITE);
			tp->t_flags |= XFS_TRANS_RESERVE;
			nres = XFS_EXTENTADD_SPACE_RES(mp, XFS_DATA_FORK);
			error = xfs_trans_reserve(tp, nres,
					XFS_WRITE_LOG_RES(mp),
					0, XFS_TRANS_PERM_LOG_RES,
					XFS_WRITE_LOG_COUNT);
			if (error) {
				xfs_trans_cancel(tp, 0);
				return XFS_ERROR(error);
			}
			xfs_ilock(ip, XFS_ILOCK_EXCL);
			xfs_trans_ijoin(tp, ip, 0);

			xfs_bmap_init(&free_list, &first_block);

			/*
			 * it is possible that the extents have changed since
			 * we did the read call as we dropped the ilock for a
			 * while. We have to be careful about truncates or hole
			 * punchs here - we are not allowed to allocate
			 * non-delalloc blocks here.
			 *
			 * The only protection against truncation is the pages
			 * for the range we are being asked to convert are
			 * locked and hence a truncate will block on them
			 * first.
			 *
			 * As a result, if we go beyond the range we really
			 * need and hit an delalloc extent boundary followed by
			 * a hole while we have excess blocks in the map, we
			 * will fill the hole incorrectly and overrun the
			 * transaction reservation.
			 *
			 * Using a single map prevents this as we are forced to
			 * check each map we look for overlap with the desired
			 * range and abort as soon as we find it. Also, given
			 * that we only return a single map, having one beyond
			 * what we can return is probably a bit silly.
			 *
			 * We also need to check that we don't go beyond EOF;
			 * this is a truncate optimisation as a truncate sets
			 * the new file size before block on the pages we
			 * currently have locked under writeback. Because they
			 * are about to be tossed, we don't need to write them
			 * back....
			 */
			nimaps = 1;
			end_fsb = XFS_B_TO_FSB(mp, XFS_ISIZE(ip));
			error = xfs_bmap_last_offset(NULL, ip, &last_block,
							XFS_DATA_FORK);
			if (error)
				goto trans_cancel;

			last_block = XFS_FILEOFF_MAX(last_block, end_fsb);
			if ((map_start_fsb + count_fsb) > last_block) {
				count_fsb = last_block - map_start_fsb;
				if (count_fsb == 0) {
					error = EAGAIN;
					goto trans_cancel;
				}
			}

			/*
			 * From this point onwards we overwrite the imap
			 * pointer that the caller gave to us.
			 */
			error = xfs_bmapi_write(tp, ip, map_start_fsb,
						count_fsb,
						XFS_BMAPI_STACK_SWITCH,
						&first_block, 1,
						imap, &nimaps, &free_list);
			if (error)
				goto trans_cancel;

			error = xfs_bmap_finish(&tp, &free_list, &committed);
			if (error)
				goto trans_cancel;

			error = xfs_trans_commit(tp, XFS_TRANS_RELEASE_LOG_RES);
			if (error)
				goto error0;

			xfs_iunlock(ip, XFS_ILOCK_EXCL);
		}

		/*
		 * See if we were able to allocate an extent that
		 * covers at least part of the callers request
		 */
		if (!(imap->br_startblock || XFS_IS_REALTIME_INODE(ip)))
			return xfs_alert_fsblock_zero(ip, imap);

		if ((offset_fsb >= imap->br_startoff) &&
		    (offset_fsb < (imap->br_startoff +
				   imap->br_blockcount))) {
			XFS_STATS_INC(xs_xstrat_quick);
			return 0;
		}

		/*
		 * So far we have not mapped the requested part of the
		 * file, just surrounding data, try again.
		 */
		count_fsb -= imap->br_blockcount;
		map_start_fsb = imap->br_startoff + imap->br_blockcount;
	}

trans_cancel:
	xfs_bmap_cancel(&free_list);
	xfs_trans_cancel(tp, XFS_TRANS_RELEASE_LOG_RES | XFS_TRANS_ABORT);
error0:
	xfs_iunlock(ip, XFS_ILOCK_EXCL);
	return XFS_ERROR(error);
}

int
xfs_iomap_write_unwritten(
	xfs_inode_t	*ip,
	xfs_off_t	offset,
	size_t		count)
{
	xfs_mount_t	*mp = ip->i_mount;
	xfs_fileoff_t	offset_fsb;
	xfs_filblks_t	count_fsb;
	xfs_filblks_t	numblks_fsb;
	xfs_fsblock_t	firstfsb;
	int		nimaps;
	xfs_trans_t	*tp;
	xfs_bmbt_irec_t imap;
	xfs_bmap_free_t free_list;
	xfs_fsize_t	i_size;
	uint		resblks;
	int		committed;
	int		error;

	trace_xfs_unwritten_convert(ip, offset, count);

	offset_fsb = XFS_B_TO_FSBT(mp, offset);
	count_fsb = XFS_B_TO_FSB(mp, (xfs_ufsize_t)offset + count);
	count_fsb = (xfs_filblks_t)(count_fsb - offset_fsb);

	/*
	 * Reserve enough blocks in this transaction for two complete extent
	 * btree splits.  We may be converting the middle part of an unwritten
	 * extent and in this case we will insert two new extents in the btree
	 * each of which could cause a full split.
	 *
	 * This reservation amount will be used in the first call to
	 * xfs_bmbt_split() to select an AG with enough space to satisfy the
	 * rest of the operation.
	 */
	resblks = XFS_DIOSTRAT_SPACE_RES(mp, 0) << 1;

	do {
		/*
		 * set up a transaction to convert the range of extents
		 * from unwritten to real. Do allocations in a loop until
		 * we have covered the range passed in.
		 *
		 * Note that we open code the transaction allocation here
		 * to pass KM_NOFS--we can't risk to recursing back into
		 * the filesystem here as we might be asked to write out
		 * the same inode that we complete here and might deadlock
		 * on the iolock.
		 */
		sb_start_intwrite(mp->m_super);
		tp = _xfs_trans_alloc(mp, XFS_TRANS_STRAT_WRITE, KM_NOFS);
		tp->t_flags |= XFS_TRANS_RESERVE | XFS_TRANS_FREEZE_PROT;
		error = xfs_trans_reserve(tp, resblks,
				XFS_WRITE_LOG_RES(mp), 0,
				XFS_TRANS_PERM_LOG_RES,
				XFS_WRITE_LOG_COUNT);
		if (error) {
			xfs_trans_cancel(tp, 0);
			return XFS_ERROR(error);
		}

		xfs_ilock(ip, XFS_ILOCK_EXCL);
		xfs_trans_ijoin(tp, ip, 0);

		/*
		 * Modify the unwritten extent state of the buffer.
		 */
		xfs_bmap_init(&free_list, &firstfsb);
		nimaps = 1;
		error = xfs_bmapi_write(tp, ip, offset_fsb, count_fsb,
				  XFS_BMAPI_CONVERT, &firstfsb,
				  1, &imap, &nimaps, &free_list);
		if (error)
			goto error_on_bmapi_transaction;

		/*
		 * Log the updated inode size as we go.  We have to be careful
		 * to only log it up to the actual write offset if it is
		 * halfway into a block.
		 */
		i_size = XFS_FSB_TO_B(mp, offset_fsb + count_fsb);
		if (i_size > offset + count)
			i_size = offset + count;

		i_size = xfs_new_eof(ip, i_size);
		if (i_size) {
			ip->i_d.di_size = i_size;
			xfs_trans_log_inode(tp, ip, XFS_ILOG_CORE);
		}

		error = xfs_bmap_finish(&tp, &free_list, &committed);
		if (error)
			goto error_on_bmapi_transaction;

		error = xfs_trans_commit(tp, XFS_TRANS_RELEASE_LOG_RES);
		xfs_iunlock(ip, XFS_ILOCK_EXCL);
		if (error)
			return XFS_ERROR(error);

		if (!(imap.br_startblock || XFS_IS_REALTIME_INODE(ip)))
			return xfs_alert_fsblock_zero(ip, &imap);

		if ((numblks_fsb = imap.br_blockcount) == 0) {
			/*
			 * The numblks_fsb value should always get
			 * smaller, otherwise the loop is stuck.
			 */
			ASSERT(imap.br_blockcount);
			break;
		}
		offset_fsb += numblks_fsb;
		count_fsb -= numblks_fsb;
	} while (count_fsb > 0);

	return 0;

error_on_bmapi_transaction:
	xfs_bmap_cancel(&free_list);
	xfs_trans_cancel(tp, (XFS_TRANS_RELEASE_LOG_RES | XFS_TRANS_ABORT));
	xfs_iunlock(ip, XFS_ILOCK_EXCL);
	return XFS_ERROR(error);
}<|MERGE_RESOLUTION|>--- conflicted
+++ resolved
@@ -449,16 +449,6 @@
 		goto check_writeio;
 	qblocks = alloc_blocks;
 
-<<<<<<< HEAD
-		/*
-		 * If we are still trying to allocate more space than is
-		 * available, squash the prealloc hard. This can happen if we
-		 * have a large file on a small filesystem and the above
-		 * lowspace thresholds are smaller than MAXEXTLEN.
-		 */
-		while (alloc_blocks && alloc_blocks >= freesp)
-			alloc_blocks >>= 4;
-=======
 	/*
 	 * MAXEXTLEN is not a power of two value but we round the prealloc down
 	 * to the nearest power of two value after throttling. To prevent the
@@ -481,7 +471,6 @@
 			shift++;
 		if (freesp < mp->m_low_space[XFS_LOWSP_1_PCNT])
 			shift++;
->>>>>>> cab09a81
 	}
 
 	/*
